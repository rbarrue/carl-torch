import os
import sys
import logging
import argparse
import tarfile
import pickle
import pathlib
import numpy as np
from ml import RatioEstimator
from ml import Loader
from ml import Filter
import numpy as np
from itertools import repeat

logger = logging.getLogger(__name__)

#################################################
# Arugment parsing
<<<<<<< HEAD
parser = argparse.ArgumentParser(usage="usage: %(prog)s [opts]")
parser.add_argument('--version', action='version', version='%(prog)s 1.0')
parser.add_argument('-n', '--nominal',   action='store', type=str, dest='nominal',   default='', help='Nominal sample name (root file name excluding the .root extension)')
parser.add_argument('-v', '--variation', action='store', type=str, dest='variation', default='', help='Variation sample name (root file name excluding the .root extension)')
parser.add_argument('-e', '--nentries',  action='store', type=int, dest='nentries',  default=1000, help='specify the number of events to do the training on, None means full sample')
parser.add_argument('-p', '--datapath',  action='store', type=str, dest='datapath',  default='./Inputs/', help='path to where the data is stored')
parser.add_argument('-g', '--global_name',  action='store', type=str, dest='global_name',  default='Test', help='Global name for identifying this run - used in folder naming and output naming')
parser.add_argument('-f', '--features',  action='store', type=str, dest='features',  default='', help='Comma separated list of features within tree')
parser.add_argument('-w', '--weightFeature',  action='store', type=str, dest='weightFeature',  default='DummyEvtWeight', help='Name of event weights feature in TTree')
parser.add_argument('-t', '--TreeName',  action='store', type=str, dest='treename',  default='Tree', help='Name of TTree name inside root files')
parser.add_argument('-b', '--binning',  action='store', type=str, dest='binning',  default=None, help='path to binning yaml file.')
parser.add_argument('-l', '--layers', action='store', type=int, dest='layers', nargs='*', default=None, help='number of nodes for each layer')
parser.add_argument('-d', '--dropout-prob', action='store', type=float, dest='dropout_prob', default=None, help='Dropout probability for internal hidden layers')
parser.add_argument('-r', '--regularise', action='store', type=str, dest='regularise', default=None, help='Regularisation technique for the loss function [L0, L1, L2]')
parser.add_argument('--batch',  action='store', type=int, dest='batch_size',  default=4096, help='batch size')
parser.add_argument('--per-epoch-plot', action='store_true', dest='per_epoch_plot', default=False, help='plotting train/validation result per epoch.')
parser.add_argument('--per-epoch-save', action='store_true', dest='per_epoch_save', default=False, help='saving trained model per epoch.')
parser.add_argument('--nepoch', action='store', dest='nepoch', type=int, default=300, help='Total number of epoch for training.')
parser.add_argument('--scale-method', action='store', dest='scale_method', type=str, default=None, help='scaling method for input data. e.g minmax, standard.')
parser.add_argument('--weight-clipping', action='store_true', dest='weight_clipping', default=False, help='clipping event weights')
parser.add_argument('--weight-nsigma', action='store', type=int, dest='weight_nsigma', default=0, help='re-mapping weights')
parser.add_argument('--polarity', action='store_true', dest="polarity", help='enable event weight polarity feature.')
parser.add_argument('--loss-type', action='store', type=str, dest="loss_type", default="regular", help='a type on how to handle weight in loss function, options are "abs(w)" & "log(abs(w))" ')
parser.add_argument('--BoolFilter', action='store', dest='BoolFilter', type=str, default=None, help='Comma separated list of boolean logic. e.g. \'a | b\'.')
opts = parser.parse_args()
=======
opts = arg_handler_train()
>>>>>>> 743a1778
nominal  = opts.nominal
variation = opts.variation
n = opts.nentries
p = opts.datapath
global_name = opts.global_name
features = opts.features.split(",")
weightFeature = opts.weightFeature
treename = opts.treename
binning = opts.binning
n_hidden = tuple(opts.layers) if opts.layers != None else tuple( repeat( (len(features)), 3) )
batch_size = opts.batch_size
per_epoch_plot = opts.per_epoch_plot
per_epoch_save = opts.per_epoch_save
nepoch = opts.nepoch
scale_method = opts.scale_method
weight_clipping = opts.weight_clipping
weight_sigma = opts.weight_nsigma
polarity = opts.polarity
loss_type = opts.loss_type
BoolFilter = opts.BoolFilter
#################################################

#################################################
# Loading of data from root of numpy arrays
loading = Loader()
if BoolFilter != None:
    InputFilter = Filter(FilterString = BoolFilter)
    loading.Filter= InputFilter

# Exception handling for input files - .root
if os.path.exists(p+nominal+'.root') or os.path.exists('data/'+global_name+'/X_train_'+str(n)+'.npy'):
    logger.info(" Doing training of model with datasets: %s with %s  events.", nominal, n)
else:
    logger.info(" Trying to do training of model with datasets: %s with %s  events.", nominal, n)
    logger.info(" This file or directory does not exist.")
    sys.exit()

if os.path.exists(p+variation+'.root') or os.path.exists('data/'+global_name+'/X_train_'+str(n)+'.npy'):
    logger.info(" Doing training of model with datasets: %s with %s  events.", variation, n)
else:
    logger.info(" Trying to do training of model with datasets: %s with %s  events.", variation, n)
    logger.info(" This file or directory does not exist.")
    sys.exit()

if os.path.exists(f"data/{global_name}/data_out.tar.gz"):
    # tar = tarfile.open("data_out.tar.gz", "r:gz")
    tar = tarfile.open(f"data/{global_name}/data_out.tar.gz")
    tar.extractall()
    tar.close()

# Check if already pre-processed numpy arrays exist
if os.path.exists('data/'+global_name+'/X_train_'+str(n)+'.npy'):
    logger.info(" Loaded existing datasets ")
    x='data/'+global_name+'/X_train_'+str(n)+'.npy'
    y='data/'+global_name+'/y_train_'+str(n)+'.npy'
    w='data/'+global_name+'/w_train_'+str(n)+'.npy'
    x0='data/'+global_name+'/X0_train_'+str(n)+'.npy'
    w0='data/'+global_name+'/w0_train_'+str(n)+'.npy'
    x1='data/'+global_name+'/X1_train_'+str(n)+'.npy'
    w1='data/'+global_name+'/w1_train_'+str(n)+'.npy'
    f = open('data/'+global_name+'/metaData_'+str(n)+".pkl","rb")
    metaData = pickle.load(f)
    f.close()
else:
    x, y, x0, x1, w, w0, w1, metaData = loading.loading(
        folder=f"{pathlib.Path('./data/').resolve()}/",
        plot=True,
        global_name=global_name,
        features=features,
        weightFeature=weightFeature,
        TreeName=treename,
        randomize=False,
        save=True,
        correlation=True,
        preprocessing=False,
        nentries=n,
        pathA=p+nominal+".root",
        pathB=p+variation+".root",
        noTar=True,
        normalise=False,
        debug=False,
        weight_preprocess=weight_sigma > 0,
        weight_preprocess_nsigma=weight_sigma,
        large_weight_clipping=weight_clipping,
        weight_polarity=polarity,
        scaling=scale_method,
    )
    logger.info(" Loaded new datasets ")
#######################################

#######################################
# Estimate the likelihood ratio using a NN model
#   -> Calculate number of input variables as rudimentary guess
structure = n_hidden
# Use the number of inputs as input to the hidden layer structure
estimator = RatioEstimator(
    n_hidden=(structure),
    activation="relu",
)
estimator.scaling_method = scale_method
if opts.dropout_prob is not None:
    estimator.dropout_prob = opts.dropout_prob

# per epoch plotting
intermediate_train_plot = None
intermediate_save = None
if per_epoch_plot:
    # arguments for training and validation sets for loading.load_result
    train_args = {
        "x0":x0,
        "x1":x1,
        "w0":w0,
        "w1":w1,
        "metaData":metaData,
        "features":features,
        "label":"train",
        "plot":True,
        "nentries":n,
        "global_name":global_name,
        "ext_binning":binning,
        "verbose" : False,
        "plot_ROC" : False,
        "plot_obs_ROC" : False,
        "normalise" : True, # plotting
    }
    vali_args = {
        "x0":f'data/{global_name}/X0_val_{n}.npy',
        "x1":f'data/{global_name}/X1_val_{n}.npy',
        "w0":f'data/{global_name}/w0_val_{n}.npy',
        "w1":f'data/{global_name}/w1_val_{n}.npy',
        "metaData":metaData,
        "features":features,
        "label":"val",
        "plot":True,
        "nentries":n,
        "global_name":global_name,
        "ext_binning":binning,
        "verbose" : False,
        "plot_ROC" : False,
        "plot_obs_ROC" : False,
        "normalise" : True,  # plotting
    }
    intermediate_train_plot = (
        (estimator.evaluate, {"train":x0, "val":f'data/{global_name}/X0_val_{n}.npy'}),
        (loading.load_result, {"train":train_args, "val":vali_args}),
    )
if per_epoch_save:
    intermediate_save_args = {
        "filename" : f"{global_name}_carl_{n}",
        "x" : x,
        "metaData" : metaData,
        "save_model" : True,
        "export_model" : True,
    }
    intermediate_save = (
        estimator.save, intermediate_save_args
    )


# additional options to pytorch training package
kwargs = {}
if opts.regularise is not None:
    logger.info("L2 loss regularisation included.")
    kwargs={"weight_decay": 1e-5}

# perform training
train_loss, val_loss, accuracy_train, accuracy_val = estimator.train(
    method='carl',
    batch_size=batch_size,
    n_epochs=nepoch,
    validation_split=0.25,
    #optimizer="amsgrad",
    x=x,
    y=y,
    w=w,
    x0=x0,
    x1=x1,
    w0=w0,
    w1=w1,
    scale_inputs=True,
    early_stopping=False,
    #early_stopping_patience=20,
    intermediate_train_plot = intermediate_train_plot,
    intermediate_save = intermediate_save,
    optimizer_kwargs=kwargs,
    global_name=global_name,
    plot_inputs=True,
    nentries=n,
    loss_type=loss_type,
)

# saving loss values and final trained models
np.save(f"loss_train_{global_name}.npy", train_loss)
np.save(f"loss_val_{global_name}.npy", val_loss)
np.save(f"accuracy_train_{global_name}.npy", accuracy_train)
np.save(f"accuracy_val_{global_name}.npy", accuracy_val)
estimator.save('models/'+ global_name +'_carl_'+str(n), x, metaData, export_model = True, noTar=True)
########################################<|MERGE_RESOLUTION|>--- conflicted
+++ resolved
@@ -16,7 +16,6 @@
 
 #################################################
 # Arugment parsing
-<<<<<<< HEAD
 parser = argparse.ArgumentParser(usage="usage: %(prog)s [opts]")
 parser.add_argument('--version', action='version', version='%(prog)s 1.0')
 parser.add_argument('-n', '--nominal',   action='store', type=str, dest='nominal',   default='', help='Nominal sample name (root file name excluding the .root extension)')
@@ -42,9 +41,6 @@
 parser.add_argument('--loss-type', action='store', type=str, dest="loss_type", default="regular", help='a type on how to handle weight in loss function, options are "abs(w)" & "log(abs(w))" ')
 parser.add_argument('--BoolFilter', action='store', dest='BoolFilter', type=str, default=None, help='Comma separated list of boolean logic. e.g. \'a | b\'.')
 opts = parser.parse_args()
-=======
-opts = arg_handler_train()
->>>>>>> 743a1778
 nominal  = opts.nominal
 variation = opts.variation
 n = opts.nentries
