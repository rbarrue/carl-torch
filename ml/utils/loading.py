from __future__ import absolute_import, division, print_function, unicode_literals
# import os
# import time
import logging
import tarfile
import torch
import pickle
import numpy as np
# import pandas as pd
import seaborn as sns
# from pandas.plotting import scatter_matrix
# import multiprocessing
import matplotlib
matplotlib.use('Agg')
import matplotlib.pyplot as plt
# from functools import partial
<<<<<<< HEAD
from collections import OrderedDict
from .tools import create_missing_folders, load, load_and_check, HarmonisedLoading, binned_reweighting
=======
from collections import defaultdict,OrderedDict
from .tools import create_missing_folders, load, load_and_check, HarmonisedLoading
>>>>>>> 6248cd9b
from .plotting import draw_weighted_distributions, draw_unweighted_distributions, draw_ROC, draw_Obs_ROC, resampled_obs_and_roc, plot_calibration_curve, draw_weights, draw_scatter
from sklearn.model_selection import train_test_split
import yaml
import copy
logger = logging.getLogger(__name__)


class Loader():
    """
    Loading of data.
    """
    def __init__(self):
        super(Loader, self).__init__()
        self.Filter=None

    def loading(
        self,
        folder=None,
        plot=False,
        global_name="Test",
        features=[],
        spectators=[],
        weightFeature="DummyEvtWeight",
        TreeName = "Tree",
        randomize = False,
        save = False,
        correlation = True,
        preprocessing = False,
        nentries = 0,
        pathA = '',
        pathB = '',
        normalise = False,
        debug = False,
        noTar = True,
        weight_preprocess = False,
        weight_preprocess_nsigma = 3,
        large_weight_clipping = False,
        large_weight_clipping_threshold = 1e7,
        weight_polarity = False,
        scaling="minmax",
        bin_normalise = True,
    ):
        """
        This medthod use for loading features from ROOT N-tuples files and
        preparing data for the training.

        Parameters
        ----------
        folder : str, default=None
            Path to the folder where the resulting samples should be saved (ndarrays in .npy format).

        plot : bool, optional, default=False
            make validation plots

        global_name : str, optional, default="Test"
            Name of containing folder for executed training or evaluation run

        features: list, default=[]
            list of features for training.

        spectators: list, default=[]
            list of features that DOES NOT go into the training.
            Use for examining the performace of a trained model on non-trained features.

        weightFeature: str, default="DummyEvtWeight"
            name of the branch in the ROOT N-tuples used for the event weight.
            If default is used, all event weights are assume to be 1.0

        randomize : bool, optional, default=False
            Randomize training sample.

        save : bool, optional, default=False
            Save training ans test samples.

        weight_preprocess: bool, optional
            event weigth pre-processing by mapping event weights that are larger N*standard deviation to the mean value.

        large_weight_clipping: bool, optional
            clipping large event weight.

        Returns
        -------
        x : ndarray
            Observables with shape `(n_samples, n_observables)`. The same information is saved as a file in the given
            folder.
        y : ndarray
            Class label with shape `(n_samples, n_parameters)`. `y=0` (`1`) for events sample from the numerator
            (denominator) hypothesis. The same information is saved as a file in the given folder.
        """

        # Create folders for storage
        create_missing_folders([folder+'/'+global_name])
        create_missing_folders(['plots'])

        # remove overlapped spectators in features.
        spectators = [ spec for spec in spectators if spec not in features ]

        # Extract the TTree data as pandas dataframes
        (
            x0, w0, vlabels0, spec_x0,
            x1, w1, vlabels1, spec_x1
        )  = HarmonisedLoading(
            fA = pathA,
            fB = pathB,
            features=features,
            spectators=spectators,
            weightFeature=weightFeature,
            nentries = int(nentries),
            TreeName = TreeName,
            weight_polarity=weight_polarity,
            Filter=self.Filter
        )

        # Run if requested debugging by user
        if debug:
            logger.info("Data sets for training (pandas dataframe)")
            logger.info("   X0:")
            logger.info(x0)
            logger.info("   X1:")
            logger.info(x1)

        # Pre-process for outliers
        logger.info(" Starting filtering")
        if preprocessing:
            factor = 5 # 5 sigma deviation
            x00 = len(x0)
            x10 = len(x1)
            for column in x0.columns:
                upper_lim0 = x0[column].mean () + x0[column].std () * factor
                upper_lim1 = x1[column].mean () + x1[column].std () * factor
                lower_lim0 = x0[column].mean () - x0[column].std () * factor
                lower_lim1 = x1[column].mean () - x1[column].std () * factor
                upper_lim = upper_lim0 if upper_lim0 > upper_lim1 else upper_lim1
                lower_lim = lower_lim0 if lower_lim0 < lower_lim1 else lower_lim1

                # If the std = 0, then skip as this is a singular value feature
                #   Can happen during zero-padding
                if x0[column].std == 0 or x1[column].std () == 0:
                    continue

                if debug:
                    logger.info("Column: {}:".format(column))
                    logger.info("Column: {},  mean0 = {}".format(column, x0[column].mean ()))
                    logger.info("Column: {},  mean1 = {}".format(column, x1[column].mean ()))
                    logger.info("Column: {},  std0 = {}".format(column, x0[column].std ()))
                    logger.info("Column: {},  std1 = {}".format(column, x1[column].std ()))
                    logger.info("Column: {},  lower limit = {}".format(column,lower_lim))
                    logger.info("Column: {},  upper limit = {}".format(column,upper_lim))
                x0_mask = (x0[column] < upper_lim) & (x0[column] > lower_lim)
                x1_mask = (x1[column] < upper_lim) & (x1[column] > lower_lim)

                x0 = x0[x0_mask]
                x1 = x1[x1_mask]

                # Filter weights
                w0 = w0[x0_mask]
                w1 = w1[x1_mask]
            x0 = x0.round(decimals=2)
            x1 = x1.round(decimals=2)

            if debug:
                logger.info(" Filtered x0 outliers in percent: %.2f", (x00-len(x0))/len(x0)*100)
                logger.info(" Filtered x1 outliers in percent: %.2f", (x10-len(x1))/len(x1)*100)
                logger.info("weight vector (0): {}".format(w0))
                logger.info("weight vector (1): {}".format(w1))


        if correlation:
            cor0 = x0.corr()
            sns.heatmap(cor0, annot=True, cmap=plt.cm.Reds)
            cor_target = abs(cor0[x0.columns[0]])
            relevant_features = cor_target[cor_target>0.5]
            if plot:
                plt.savefig('plots/scatterMatrix_'+global_name+'.png')
                plt.clf()

        #if plot and int(nentries) > 10000: # no point in plotting distributions with too few events
        #    logger.info(" Making plots")
        #    draw_unweighted_distributions(x0.to_numpy(), x1.to_numpy(),
        #                                  np.ones(x0.to_numpy()[:,0].size),
        #                                  x0.columns,
        #                                  vlabels1,
        #                                  binning,
        #                                  global_name,
        #                                  nentries,
        #                                  plot)

        # sort dataframes alphanumerically
        x0 = x0[sorted(x0.columns)]
        x1 = x1[sorted(x1.columns)]

        # get metadata, i.e. max, min, mean, std of all the variables in the dataframes
<<<<<<< HEAD
        metaData = OrderedDict()
        if scaling == "standard":
            for v in x0.columns:
                metaData[v] = {x0[v].mean(), x0[v].std()}
            logger.info("Storing Z0 Standard scaling metadata: {}".format(metaData))
        elif scaling == "minmax":
            for v in x0.columns:
                metaData[v] = {x0[v].min(), x0[v].max()}
=======
        #metaData = defaultdict()
        metaData = OrderedDict()
        if scaling == "standard":
            metaData = {v : {x0[v].mean() , x0[v].std() } for v in  x0.columns }
            logger.info("Storing Z0 Standard scaling metadata: {}".format(metaData))
        elif scaling == "minmax":
            #metaData = {v : OrderedDict({x0[v].min() if x0[v].min() < x1[v].min() else x1[v].min(), x0[v].max() if x0[v].max() > x1[v].max() else x1[v].max() } for v in  x0.columns) }
            metaData = {v : (x0[v].min() if x0[v].min() < x1[v].min() else x1[v].min(), x0[v].max() if x0[v].max() > x1[v].max() else x1[v].max())  for v in  x0.columns }
            for v in x0.columns:
                logger.info("Storing minmax scaling min:: {}".format( x0[v].min() if x0[v].min() < x1[v].min() else x1[v].min() ))
                logger.info("Storing minmax scaling max: {}".format(  x0[v].max() if x0[v].max() > x1[v].max() else x1[v].max() ))
>>>>>>> 6248cd9b
            logger.info("Storing minmax scaling metadata: {}".format(metaData))
        else:
            for v in x0.columns:
                metaData[v] = None

        # temp saving for later debug
        np.save(f"input_x0.npy", x0.to_numpy())
        np.save(f"input_x1.npy", x1.to_numpy())
        np.save(f"input_w0.npy", w0.to_numpy())
        np.save(f"input_w1.npy", w1.to_numpy())
        if spec_x0 is not None:
            np.save(f"input_spec_x0.npy", spec_x0.to_numpy())
        if spec_x1 is not None:
            np.save(f"input_spec_x1.npy", spec_x1.to_numpy())

        # use bin normalization is use, turn off sum weight normalise
        if bin_normalise:
            m_bins = [0,1,2,3,4,5,6,7,8,9,10,11]
            m_bins = [np.array([-np.inf]), m_bins, np.array([np.inf])]
            m_bins = np.concatenate(m_bins)
            x0, w0, x1, w1 = binned_reweighting(
                "Njets",
                x0,
                w0,
                x1,
                w1,
                normalise=True,
                bins=m_bins,
            )
            normalise = False

        # Create target labels
        y0 = np.zeros(x0.shape[0])
        y1 = np.ones(x1.shape[0])

        # Convert features and weights to numpy
        x0 = x0.to_numpy()
        x1 = x1.to_numpy()
        w0 = w0.to_numpy()
        w1 = w1.to_numpy()
        if normalise:
            w0 = w0 / (w0.sum())
            w1 = w1 / (w1.sum())

        x0_lookup_names = ["X0_train", "X0_val", "y0_train", "y0_val", "w0_train", "w0_val"]
        x1_lookup_names = ["X1_train", "X1_val", "y1_train", "y1_val", "w1_train", "w1_val"]
        x0_input_dataset = [x0, y0, w0]
        x1_input_dataset = [x1, y1, w1]

        # check if spectators
        if spectators and all(x is not None for x in [spec_x0, spec_x1]):
            spectator_metaData = OrderedDict()
            for spec in spec_x0:
                spectator_metaData[spec] = {spec_x0[spec].min(), spec_x0[spec].max()}
            spec_x0 = spec_x0.to_numpy()
            spec_x1 = spec_x1.to_numpy()
            x0_lookup_names += ["spec_x0_train", "spec_x0_val"]
            x1_lookup_names += ["spec_x1_train", "spec_x1_val"]
            x0_input_dataset.append(spec_x0)
            x1_input_dataset.append(spec_x1)
        else:
            spectator_metaData = None
            spec_x0 = None
            spec_x1 = None

        # Train, test splitting of input dataset
        #X0_train, X0_val, y0_train, y0_val, w0_train, w0_val =  train_test_split(x0, y0, w0, test_size=0.50, random_state=42)
        #X1_train, X1_val, y1_train, y1_val, w1_train, w1_val =  train_test_split(x1, y1, w1, test_size=0.50, random_state=42)
        prepared_data = {}
        for _name, split_set in zip(x0_lookup_names, train_test_split(*x0_input_dataset, test_size=0.50, random_state=42)):
            prepared_data[_name] = split_set
        for _name, split_set in zip(x1_lookup_names, train_test_split(*x1_input_dataset, test_size=0.50, random_state=42)):
            prepared_data[_name] = split_set

        # after splitting, we no longer need x0,x1,w0 etc, just set them to None
        x0 = w0 = y0 = spec_x0 = None
        x1 = w1 = y1 = spec_x1 = None

        #cliping large weights, and replace it by 1.0
        raw_w0_train = None
        raw_w1_train = None
        raw_w0_val = None
        raw_w1_val = None
        if large_weight_clipping or weight_preprocess:
            raw_w0_train = copy.deepcopy(prepared_data["w0_train"])
            raw_w1_train = copy.deepcopy(prepared_data["w1_train"])
            raw_w0_val = copy.deepcopy(prepared_data["w0_val"])
            raw_w1_val = copy.deepcopy(prepared_data["w1_val"])
            raw_w0_train_sum = w0_train.sum()
            raw_w1_train_sum = w1_train.sum()
            raw_w0_val_sum = w0_val.sum()
            raw_w1_val_sum = w1_val.sum()
            logger.info(f"Training sum w0={raw_w0_train_sum}")
            logger.info(f"Training sum w1={raw_w1_train_sum}")
            logger.info(f"Validation sum w0={raw_w0_val_sum}")
            logger.info(f"Validation sum w1={raw_w1_val_sum}")

        if large_weight_clipping:
            clip_threshold = (-large_weight_clipping_threshold, large_weight_clipping_threshold)
            w0_train = w0_train.clip(*clip_threshold)
            w1_train = w1_train.clip(*clip_threshold)
            w0_val = w0_val.clip(*clip_threshold)
            w1_val = w1_val.clip(*clip_threshold)
            w0_train_sum = prepared_data["w0_train"].sum()
            w1_train_sum = prepared_data["w1_train"].sum()
            w0_val_sum = prepared_data["w0_val"].sum()
            w1_val_sum = prepared_data["w1_val"].sum()
            w0_train_per_change = (w0_train_sum - raw_w0_train_sum)/raw_w0_train_sum
            w1_train_per_change = (w1_train_sum - raw_w1_train_sum)/raw_w1_train_sum
            w0_val_per_change = (w0_val_sum - raw_w0_val_sum)/raw_w0_val_sum
            w1_val_per_change = (w1_val_sum - raw_w1_val_sum)/raw_w1_val_sum
            logger.info(f"After large weight clipping, training sum w0={w0_train_sum}, {w0_train_per_change}")
            logger.info(f"After large weight clipping, training sum w1={w1_train_sum}, {w1_train_per_change}")
            logger.info(f"After large weight clipping, validation sum w0={w0_val_sum}, {w0_val_per_change}")
            logger.info(f"After large weight clipping, validation sum w1={w1_val_sum}, {w1_val_per_change}")

        if weight_preprocess:
            w0_train_mean = np.mean(prepared_data["w0_train"])
            w1_train_mean = np.mean(prepared_data["w1_train"])
            w0_val_mean = np.mean(prepared_data["w0_val"])
            w1_val_mean = np.mean(prepared_data["w1_val"])
            w0_train_std = np.std(prepared_data["w0_train"])
            w1_train_std = np.std(prepared_data["w1_train"])
            w0_val_std = np.std(prepared_data["w0_val"])
            w1_val_std = np.std(prepared_data["w1_val"])

            local_buffers = {
                "w0_train" : {"weight" : prepared_data["w0_train"], "mean" : w0_train_mean, "std" : w0_train_std},
                "w1_train" : {"weight" : prepared_data["w1_train"], "mean" : w1_train_mean, "std" : w1_train_std},
                "w0_val" : {"weight" : prepared_data["w0_val"], "mean" : w0_val_mean, "std" : w0_val_std},
                "w1_val" : {"weight" : prepared_data["w1_val"], "mean" : w1_val_mean, "std" : w1_val_std},
            }

            for name, buffer in local_buffers.items():
                simga_above = buffer["mean"] + weight_preprocess_nsigma * abs(buffer["std"])
                simga_below = buffer["mean"] - weight_preprocess_nsigma * abs(buffer["std"])
                m_weight = buffer["weight"]
                sum_w = m_weight.sum()
                m_weight[ m_weight > simga_above] = buffer["mean"]
                m_weight[ m_weight < simga_below] = buffer["mean"]
                per_change = (m_weight.sum() - sum_w)/sum_w
                logger.info(f"After weight preprocessing with {buffer['mean']}, +-{buffer['std']}, training sum {name}={m_weight.sum()}, {per_change}")

        # finalizing dataset format
        prepared_data["X_train"] = np.vstack([prepared_data["X0_train"], prepared_data["X1_train"]])
        prepared_data["y_train"] = np.concatenate((prepared_data["y0_train"], prepared_data["y1_train"]), axis=None)
        prepared_data["w_train"] = np.concatenate((prepared_data["w0_train"], prepared_data["w1_train"]), axis=None)

        # Since we don't pass these 3 variables back, just save it and set to None
        # to avoid too much RAM usage.
        #X_val   = np.vstack([X0_val, X1_val])
        #y_val = np.concatenate((y0_val, y1_val), axis=None)
        #w_val = np.concatenate((w0_val, w1_val), axis=None)

        # X = np.vstack([X0, X1])
        # y = np.concatenate((y0, y1), axis=None)
        # w = np.concatenate((w0, w1), axis=None)

        # save data
        if folder is not None and save:
            # dict for tracking items being saved
            saving_items = {}
            additional_items = {
                "X_val" : np.vstack([prepared_data["X0_val"], prepared_data["X1_val"]]),
                "y_val" : np.concatenate((prepared_data["y0_val"], prepared_data["y1_val"]), axis=None),
                "w_val" : np.concatenate((prepared_data["w0_val"], prepared_data["w1_val"]), axis=None),
            }
            saving_items.update(prepared_data)
            saving_items.update(additional_items)

            # record the list of names before saving
            saving_items_names = list(saving_items.keys())
            # use pop to iterate through
            for name in saving_items_names:
                m_data = saving_items.pop(name)
                # check nans and inf
                n_nans = np.sum(np.isnan(m_data))
                n_infs = np.sum(np.isinf(m_data))
                if n_nans or n_infs:
                    n_finite = np.sum(np.isfinite(m_data))
                    logger.warning(f"{name} contains {n_nans=}, {n_infs=}, {n_finite=}")
                np.save(f"{folder}/{global_name}/{name}_{nentries}.npy", m_data)

            if large_weight_clipping or weight_preprocess:
                raw_saving_items = {
                    "w0_train_raw" : raw_w0_train,
                    "w1_train_raw" : raw_w1_train,
                    "w0_val_raw" : raw_w0_val,
                    "w1_val_raw" : raw_w1_val,
                }
                for name in list(raw_saving_items.keys()):
                    np.save(f"{folder}/{global_name}/{name}_{nentries}.npy", raw_saving_items.pop(name))
                    np.save(folder + global_name + "/w0_train_raw_"  +str(nentries)+".npy", raw_w0_train)

            # saving metadata
            metadata_fname = f"{folder}/{global_name}/metaData_{nentries}"
            with open(f"{metadata_fname}.pkl", "wb") as f:
                pickle.dump(metaData, f)
            if spectator_metaData:
                with open(f"{metadata_fname}_spectator.pkl", "wb") as f:
                    pickle.dump(spectator_metaData, f)

            # add metadata into prepared_data
            prepared_data.update({"metaData":metaData, "spectator_metaData":spectator_metaData})

            # update prepared_data with lookup for features and spectators from metadata
            prepared_data.update({"features" : list(metaData.keys())} )
            if spectator_metaData:
                prepared_data.update({"spectators" : list(spectator_metaData.keys())} )

            #Tar data files if training is done on GPU
            if torch.cuda.is_available() and not noTar:
                plot = False #don't plot on GPU...
                tar = tarfile.open("data_out.tar.gz", "w:gz")
                tar_list = [f"{folder}/{global_name}/{_name}_{nentries}.py" for _name in saving_items_names]
                for name in tar_list:
                    tar.add(name)
                    with open(metadata_fname, "wb") as f:
                        pickle.dump(metaData, f)
                tar.close()

        return prepared_data


    def load_result(
        self,
        x0,
        x1,
        w0,
        w1,
        metaData,
        weights = None,
        label = None,
        features=[],
        plot = False,
        nentries = 0,
        global_name="Test",
        plot_ROC = True,
        plot_obs_ROC = True,
        plot_resampledRatio=False,
        ext_binning = None,
        ext_plot_path=None,
        verbose=False,
        normalise = False,
        scaling="minmax",
    ):
        """
        Parameters
        ----------
        weights : ndarray
            r_hat weights:
        Returns
        -------
        """

        if verbose:
            logger.info("Extracting numpy data features")

        # Get data - only needed for column names which we can use features instead
        #x0df, weights0, labels0 = load(f = pathA,
        #                     features=features, weightFeature=weightFeature,
        #                     n = int(nentries), t = TreeName)
        #x1df, weights1, labels1 = load(f = pathB,
        #                     features=features, weightFeature=weightFeature,
        #                     n = int(nentries), t = TreeName)

        # load samples
        X0 = load_and_check(x0, memmap_files_larger_than_gb=1.0,  name="nominal features")
        X0 = np.nan_to_num(X0, nan=-1.0, posinf = 0.0, neginf=0.0)
        X1 = load_and_check(x1, memmap_files_larger_than_gb=1.0, name="variation features")
        X1 = np.nan_to_num(X1, nan=-1.0, posinf = 0.0, neginf=0.0)
        W0 = load_and_check(w0, memmap_files_larger_than_gb=1.0, name="nominal weights")
        W1 = load_and_check(w1, memmap_files_larger_than_gb=1.0, name="variation weights")

        if isinstance(metaData, str):
            metaDataFile = open(metaData, 'rb')
            metaDataDict = pickle.load(metaDataFile)
            metaDataFile.close()
        else:
            metaDataDict = metaData
        #weights = weights / weights.sum() * len(X1)

        # Calculate the maximum of each column and minimum and then allocate bins
        if verbose:
            logger.info("Calculating min/max range for plots & binning")
        binning = OrderedDict()
        minmax = OrderedDict()
        divisions = 100 # 50 default

        # external binning from yaml file.
        if ext_binning:
            with open(ext_binning, "r") as f:
                ext_binning = yaml.load(f, yaml.FullLoader)

        #for idx,column in enumerate(x0df.columns):
        for idx, key in enumerate(metaDataDict):

            # check to see if variable is in the yaml file.
            # if not, proceed to automatic binning
            if ext_binning is not None:
                try:
                    bin_ranges = ext_binning["binning"][key]
                    binning[idx] = np.arange(*bin_ranges)
                    continue
                except KeyError:
                    logger.debug(f"cannot {key} in ext binning")
                    pass

            #max = x0df[column].max()
            # Check for integer values in plotting data only, this indicates that no capping on data range needed
            #  as integer values indicate well bounded data
            intTest = [ (i % 1) == 0  for i in X0[:,idx] ]
            intTest = all(intTest) #np.all(intTest == True)
            upperThreshold = 100 if intTest or np.any(X0[:,idx] < 0) else 98
            max = np.percentile(X0[:,idx], upperThreshold)
            lowerThreshold = 0 if (np.any(X0[:,idx] < 0 ) or intTest) else 0
            min = np.percentile(X0[:,idx], lowerThreshold)
            minmax[idx] = [min,max]
            binning[idx] = np.linspace(min, max, divisions)
            if verbose:
                logger.info("<loading.py::load_result>::   Column {}:  min  =  {},  max  =  {}".format(column,min,max))
                print(binning[idx])

        # no point in plotting distributions with too few events, they only look bad
        #if int(nentries) > 5000:
        # plot ROC curves
        logger.info("<loading.py::load_result>::   Printing ROC")
        if plot_ROC:
            draw_ROC(X0, X1, W0, W1, weights, label, global_name, nentries, plot)
        if plot_obs_ROC:
            draw_Obs_ROC(X0, X1, W0, W1, weights, label, global_name, nentries, plot, plot_resampledRatio)

        if verbose:
            logger.info("<loading.py::load_result>::   Printing weighted distributions")
        # plot reweighted distributions
        draw_weighted_distributions(
            X0, X1, W0, W1,
            weights,
            metaDataDict.keys() if metaDataDict else features,#x0df.columns,
            binning,
            label,
            global_name, nentries, plot, ext_plot_path,
            normalise,
        )

    def validate_result(
        self,
        weightCT = None,
        weightCA = None,
        do = 'dilepton',
        var = 'QSFUP',
        plot = False,
        n = 0,
        path = '',
    ):
        """
        Parameters
        ----------
        weightsCT : ndarray
            weights from carl-torch:
        weightsCA : ndarray
            weights from carlAthena:
        Returns
        -------
        """
        # draw histograms comparing weight from carl-torch (weightCT) from weight infered through carlAthena (ca.weight)
        draw_weights(weightCT, weightCA, var, do, n, plot)
        draw_scatter(weightCT, weightCA, var, do, n)

    def load_calibration(
        #self,
        #y_true,
        #p1_raw = None,
        #p1_cal = None,
        #label = None,
        #do = 'dilepton',
        #var = 'QSFUP',
        #plot = False
        self,
        y_true,
        p1_raw,
        p1_cal,
        label = None,
        features=[],
        plot = False,
        global_name="Test"

    ):
        """
        Parameters
        ----------
        y_true : ndarray
            true targets
        p1_raw : ndarray
            uncalibrated probabilities of the positive class
        p1_cal : ndarray
            calibrated probabilities of the positive class
        Returns
        -------
        """

        # load samples
        y_true  = load_and_check(y_true,  memmap_files_larger_than_gb=1.0)
        plot_calibration_curve(y_true, p1_raw, p1_cal, global_name, plot)<|MERGE_RESOLUTION|>--- conflicted
+++ resolved
@@ -14,13 +14,8 @@
 matplotlib.use('Agg')
 import matplotlib.pyplot as plt
 # from functools import partial
-<<<<<<< HEAD
 from collections import OrderedDict
 from .tools import create_missing_folders, load, load_and_check, HarmonisedLoading, binned_reweighting
-=======
-from collections import defaultdict,OrderedDict
-from .tools import create_missing_folders, load, load_and_check, HarmonisedLoading
->>>>>>> 6248cd9b
 from .plotting import draw_weighted_distributions, draw_unweighted_distributions, draw_ROC, draw_Obs_ROC, resampled_obs_and_roc, plot_calibration_curve, draw_weights, draw_scatter
 from sklearn.model_selection import train_test_split
 import yaml
@@ -213,16 +208,6 @@
         x1 = x1[sorted(x1.columns)]
 
         # get metadata, i.e. max, min, mean, std of all the variables in the dataframes
-<<<<<<< HEAD
-        metaData = OrderedDict()
-        if scaling == "standard":
-            for v in x0.columns:
-                metaData[v] = {x0[v].mean(), x0[v].std()}
-            logger.info("Storing Z0 Standard scaling metadata: {}".format(metaData))
-        elif scaling == "minmax":
-            for v in x0.columns:
-                metaData[v] = {x0[v].min(), x0[v].max()}
-=======
         #metaData = defaultdict()
         metaData = OrderedDict()
         if scaling == "standard":
@@ -234,7 +219,6 @@
             for v in x0.columns:
                 logger.info("Storing minmax scaling min:: {}".format( x0[v].min() if x0[v].min() < x1[v].min() else x1[v].min() ))
                 logger.info("Storing minmax scaling max: {}".format(  x0[v].max() if x0[v].max() > x1[v].max() else x1[v].max() ))
->>>>>>> 6248cd9b
             logger.info("Storing minmax scaling metadata: {}".format(metaData))
         else:
             for v in x0.columns:
