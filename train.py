--- conflicted
+++ resolved
@@ -1,20 +1,12 @@
 import os
 import sys
 import logging
-<<<<<<< HEAD
-=======
-#import argparse
->>>>>>> 6248cd9b
 import tarfile
 import pickle
 import pathlib
 import numpy as np
-<<<<<<< HEAD
 from itertools import repeat
-
-=======
 from arg_handler import arg_handler_train
->>>>>>> 6248cd9b
 from ml import RatioEstimator
 from ml import Loader
 from ml import Filter
@@ -175,7 +167,6 @@
     logger.info("L2 loss regularisation included.")
     kwargs={"weight_decay": 1e-5}
 
-<<<<<<< HEAD
 # getting n_workers for DataLoader
 if num_workers is None:
     try:
@@ -194,8 +185,6 @@
     ]
 else:
     stats_method_list = []
-=======
->>>>>>> 6248cd9b
 
 # perform training
 train_loss, val_loss, accuracy_train, accuracy_val = estimator.train(
@@ -215,18 +204,10 @@
     stats_method_list = stats_method_list,
     optimizer_kwargs=kwargs,
     global_name=global_name,
-<<<<<<< HEAD
     plot_inputs=True,
     nentries=n,
     loss_type=loss_type,
     n_workers=n_workers,
-=======
-    plot_inputs=False,    
-    nentries=n,
-    loss_type=loss_type,
-    #initial_lr=0.0001,
-    #final_lr=0.00001,
->>>>>>> 6248cd9b
 )
 
 # saving loss values and final trained models
