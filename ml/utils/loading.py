from __future__ import absolute_import, division, print_function, unicode_literals
# import os
# import time
import logging
import tarfile
import torch
import pickle
import numpy as np
import tracemalloc
import gc
# import pandas as pd
import seaborn as sns
# from pandas.plotting import scatter_matrix
# import multiprocessing
import matplotlib
matplotlib.use('Agg')
import matplotlib.pyplot as plt
# from functools import partial
from collections import defaultdict,OrderedDict
from .tools import create_missing_folders, load, load_and_check, HarmonisedLoading
from .plotting import draw_weighted_distributions, draw_unweighted_distributions, draw_ROC, draw_Obs_ROC, resampled_obs_and_roc, plot_calibration_curve, draw_weights, draw_scatter
from sklearn.model_selection import train_test_split
import yaml
import copy
logger = logging.getLogger(__name__)


class Loader():
    """
    Loading of data.
    """
    def __init__(self):
        super(Loader, self).__init__()
        self.Filter=None

    def loading(
        self,
        folder=None,
        plot=False,
        global_name="Test",
        features=[],
        weightFeature="DummyEvtWeight",
        TreeName = "Tree",
        x0 = None,
        x1 = None,
        randomize = False,
        save = False,
        correlation = True,
        preprocessing = False,
        nentries = 0,
        pathA = '',
        pathB = '',
        normalise = False,
        debug = False,
        noTar = True,
        weight_preprocess = False,
        weight_preprocess_nsigma = 3,
        large_weight_clipping = False,
        large_weight_clipping_threshold = 1e7,
        weight_polarity = False,
        scaling="minmax",
    ):
        """
        Parameters
        ----------
        folder : str or None
            Path to the folder where the resulting samples should be saved (ndarrays in .npy format). Default value:            None.
        plot : bool, optional
            make validation plots
        global_name : str
            Name of containing folder for executed training or evaluation run
        do : str
            Decide what samples to use. Can either be Sherpa Vs Madgraph ('sherpaVsMG5'), Renormalization scale up vs down ('mur') or qsf scale up vs down ('qsf')
            Default value: 'sherpaVsMG5'
        x0 : dataframe of none
            Either pass a dataframe as in notebook, or None to load sample according to do option.
        x1 : dataframe of none
            Either pass a dataframe as in notebook, or None to load sample according to do option.
        randomize : bool, optional
            Randomize training sample. Default value:
            False
        save : bool, optional
            Save training ans test samples. Default value:
            False

        weight_preprocess: bool, optional
            event weigth pre-processing by mapping event weights that are larger N*standard deviation to the mean value.

        large_weight_clipping: bool, optional
            clipping large event weight.

        Returns
        -------
        x : ndarray
            Observables with shape `(n_samples, n_observables)`. The same information is saved as a file in the given
            folder.
        y : ndarray
            Class label with shape `(n_samples, n_parameters)`. `y=0` (`1`) for events sample from the numerator
            (denominator) hypothesis. The same information is saved as a file in the given folder.
        """

        tracemalloc.start()

        def show_memory_usage():
            current, peak = tracemalloc.get_traced_memory()
            logger.info(f"Current memory usage is {current / 10**6}MB; Peak was {peak / 10**6}MB")

        show_memory_usage()

        # Create folders for storage
        create_missing_folders([folder+'/'+global_name])
        create_missing_folders(['plots'])

        show_memory_usage()

        # Extract the TTree data as pandas dataframes
        (
            x0, w0, vlabels0,
            x1, w1, vlabels1
        )  = HarmonisedLoading(fA = pathA, fB = pathB,
                               features=features, weightFeature=weightFeature,
                               nentries = -1, TreeName = TreeName, 
                               weight_polarity=weight_polarity, Filter=self.Filter)


        # Run if requested debugging by user
        if debug:
            logger.info("Data sets for training (pandas dataframe)")
            logger.info("   X0:")
            logger.info(x0)
            logger.info("   X1:")
            logger.info(x1)

        # Pre-process for outliers
        logger.info(" Starting filtering")
        if preprocessing:
            factor = 5 # 5 sigma deviation
            x00 = len(x0)
            x10 = len(x1)
            for column in x0.columns:
                upper_lim0 = x0[column].mean () + x0[column].std () * factor
                upper_lim1 = x1[column].mean () + x1[column].std () * factor
                lower_lim0 = x0[column].mean () - x0[column].std () * factor
                lower_lim1 = x1[column].mean () - x1[column].std () * factor
                upper_lim = upper_lim0 if upper_lim0 > upper_lim1 else upper_lim1
                lower_lim = lower_lim0 if lower_lim0 < lower_lim1 else lower_lim1

                # If the std = 0, then skip as this is a singular value feature
                #   Can happen during zero-padding
                if x0[column].std == 0 or x1[column].std () == 0:
                    continue

                if debug:
                    logger.info("Column: {}:".format(column))
                    logger.info("Column: {},  mean0 = {}".format(column, x0[column].mean ()))
                    logger.info("Column: {},  mean1 = {}".format(column, x1[column].mean ()))
                    logger.info("Column: {},  std0 = {}".format(column, x0[column].std ()))
                    logger.info("Column: {},  std1 = {}".format(column, x1[column].std ()))
                    logger.info("Column: {},  lower limit = {}".format(column,lower_lim))
                    logger.info("Column: {},  upper limit = {}".format(column,upper_lim))
                x0_mask = (x0[column] < upper_lim) & (x0[column] > lower_lim)
                x1_mask = (x1[column] < upper_lim) & (x1[column] > lower_lim)

                x0 = x0[x0_mask]
                x1 = x1[x1_mask]

                # Filter weights
                w0 = w0[x0_mask]
                w1 = w1[x1_mask]
            x0 = x0.round(decimals=2)
            x1 = x1.round(decimals=2)

            if debug:
                logger.info(" Filtered x0 outliers in percent: %.2f", (x00-len(x0))/len(x0)*100)
                logger.info(" Filtered x1 outliers in percent: %.2f", (x10-len(x1))/len(x1)*100)
                logger.info("weight vector (0): {}".format(w0))
                logger.info("weight vector (1): {}".format(w1))


        if correlation:
            cor0 = x0.corr()
            sns.heatmap(cor0, annot=True, cmap=plt.cm.Reds)
            cor_target = abs(cor0[x0.columns[0]])
            relevant_features = cor_target[cor_target>0.5]
            if plot:
                plt.savefig('plots/scatterMatrix_'+global_name+'.png')
                plt.clf()

        #if plot and int(nentries) > 10000: # no point in plotting distributions with too few events
        #    logger.info(" Making plots")
        #    draw_unweighted_distributions(x0.to_numpy(), x1.to_numpy(),
        #                                  np.ones(x0.to_numpy()[:,0].size),
        #                                  x0.columns,
        #                                  vlabels1,
        #                                  binning,
        #                                  global_name,
        #                                  nentries,
        #                                  plot)

        show_memory_usage()

        # sort dataframes alphanumerically
        x0 = x0[sorted(x0.columns)]
        x1 = x1[sorted(x1.columns)]

        show_memory_usage()

<<<<<<< HEAD
        if nentries > x0.shape[0]:
=======
        # get metadata, i.e. max, min, mean, std of all the variables in the dataframes
        #metaData = defaultdict()
        metaData = OrderedDict()
        if scaling == "standard":
            metaData = {v : {x0[v].mean() , x0[v].std() } for v in  x0.columns }
            logger.info("Storing Z0 Standard scaling metadata: {}".format(metaData))
        elif scaling == "minmax":
            #metaData = {v : OrderedDict({x0[v].min() if x0[v].min() < x1[v].min() else x1[v].min(), x0[v].max() if x0[v].max() > x1[v].max() else x1[v].max() } for v in  x0.columns) }
            metaData = {v : (x0[v].min() if x0[v].min() < x1[v].min() else x1[v].min(), x0[v].max() if x0[v].max() > x1[v].max() else x1[v].max())  for v in  x0.columns }
            for v in x0.columns:
                logger.info("Storing minmax scaling min:: {}".format( x0[v].min() if x0[v].min() < x1[v].min() else x1[v].min() ))
                logger.info("Storing minmax scaling max: {}".format(  x0[v].max() if x0[v].max() > x1[v].max() else x1[v].max() ))
            logger.info("Storing minmax scaling metadata: {}".format(metaData))
        
        show_memory_usage()

        if nentries > x0.shape[0] or nentries > x1.shape[0]:
>>>>>>> 32eed710
            logger.info("Fewer entries in the input than selected by the -e flag. Setting -e to -1.")
            nentries = -1

        logger.info("Sampling x0, w0, vlabels0 ...")
        x0 = x0.sample(nentries) if nentries!=-1 else x0.sample(frac=1.0)
        gc.collect()
        w0 = w0.iloc[x0.index]
        gc.collect()
        logger.info("...done.")

        show_memory_usage()

        logger.info("Sampling x1, w1, vlabels1 ...")
        x1 = x1.sample(nentries) if nentries!=-1 else x1.sample(frac=1.0)
        gc.collect()
        w1 = w1.iloc[x1.index]
        gc.collect()
        logger.info("...done.")

        show_memory_usage()

         # get metadata, i.e. max, min, mean, std of all the variables in the dataframes
        #metaData = defaultdict()
        metaData = OrderedDict()
        if scaling == "standard":
            metaData = {v : {x0[v].mean() , x0[v].std() } for v in  x0.columns }
            logger.info("Storing Z0 Standard scaling metadata: {}".format(metaData))
        elif scaling == "minmax":
            #metaData = {v : OrderedDict({x0[v].min() if x0[v].min() < x1[v].min() else x1[v].min(), x0[v].max() if x0[v].max() > x1[v].max() else x1[v].max() } for v in  x0.columns) }
            metaData = {v : (x0[v].min() if x0[v].min() < x1[v].min() else x1[v].min(), x0[v].max() if x0[v].max() > x1[v].max() else x1[v].max())  for v in  x0.columns }
            for v in x0.columns:
                logger.info("Storing minmax scaling min:: {}".format( x0[v].min() if x0[v].min() < x1[v].min() else x1[v].min() ))
                logger.info("Storing minmax scaling max: {}".format(  x0[v].max() if x0[v].max() > x1[v].max() else x1[v].max() ))
            logger.info("Storing minmax scaling metadata: {}".format(metaData))
        
        show_memory_usage()
        
        if normalise:
            w0 = w0/(w0[0].sum())
            w1 = w1/(w1[0].sum())

        #create target labels
        y0 = np.zeros(x0.shape[0])
        y1 = np.ones(x1.shape[0])


        # split test/validation/train as 5%/47.5%/47.5%
        logger.info("Splitting data...")
        x0_train = x0[0:int(0.475*x0.shape[0])]
        x0_val = x0[int(0.475*x0.shape[0]):int(0.95*x0.shape[0])]
        x0_test = x0[int(0.95*x0.shape[0]):]
        del x0
        gc.collect()

        y0_train = y0[0:int(0.475*y0.shape[0])]
        y0_val = y0[int(0.475*y0.shape[0]):int(0.95*y0.shape[0])]
        y0_test = y0[int(0.95*y0.shape[0]):]
        del y0
        gc.collect()

        w0_train = w0[0:int(0.475*w0.shape[0])]
        w0_val = w0[int(0.475*w0.shape[0]):int(0.95*w0.shape[0])]
        #w0_test = w0[int(0.95*w0.shape[0]):] #don't need this, it's set to None in the original code anyway
        del w0
        gc.collect()

        
        x1_train = x1[0:int(0.475*x1.shape[0])]
        x1_val = x1[int(0.475*x1.shape[0]):int(0.95*x1.shape[0])]
        x1_test = x1[int(0.95*x1.shape[0]):]
        del x1
        gc.collect()

        y1_train = y1[0:int(0.475*y1.shape[0])]
        y1_val = y1[int(0.475*y1.shape[0]):int(0.95*y1.shape[0])]
        y1_test = y1[int(0.95*y1.shape[0]):]
        del y1
        gc.collect()

        w1_train = w1[0:int(0.475*w1.shape[0])]
        w1_val = w1[int(0.475*w1.shape[0]):int(0.95*w1.shape[0])]
        #w1_test = w0[int(0.95*w1.shape[0]):] #don't need this, it's set to None in the original code anyway
        del w1
        gc.collect()
        logger.info("..done.")

        show_memory_usage()

        #convert all dataframes into numpy arrays
        logger.info("Converting pandas dataframes into numpy arrays...")
        x0_train = x0_train.to_numpy()
        gc.collect()
        x0_val = x0_val.to_numpy()
        gc.collect()
        x0_test = x0_test.to_numpy()
        gc.collect()
        #y0_train = y0_train.to_numpy()
        #gc.collect()
        #y0_val = y0_val.to_numpy()
        #gc.collect()
        #y0_test = y0_test.to_numpy()
        #gc.collect()
        w0_train = w0_train.to_numpy()
        gc.collect()
        w0_val = w0_val.to_numpy()
        gc.collect()
        x1_train = x1_train.to_numpy()
        gc.collect()
        x1_val = x1_val.to_numpy()
        gc.collect()
        x1_test = x1_test.to_numpy()
        gc.collect()
        #y1_train = y1_train.to_numpy()
        #gc.collect()
        #y1_val = y1_val.to_numpy()
        #gc.collect()
        #y1_test = y1_test.to_numpy()
        #gc.collect()
        w1_train = w1_train.to_numpy()
        gc.collect()
        w1_val = w1_val.to_numpy()
        gc.collect()
        logger.info("...done.")

        show_memory_usage()

        #define variables used later:

        X0_train = x0_train
        X0_val = x0_val
        X0_test = x0_test
        X1_train = x1_train
        X1_val = x1_val
        X1_test = x1_test

        
        """
        logger.info("Converting data into numpy arrays...")
        X0 = x0.to_numpy()
        X1 = x1.to_numpy()
        logger.info("... done.")

        show_memory_usage()

        logger.info("Converting weights and labels...")
        # Convert weights to numpy
        w0 = w0.to_numpy()
        w1 = w1.to_numpy()
        if normalise:
            w0 = w0 / (w0.sum())
            w1 = w1 / (w1.sum())
        
        # Target labels
        y0 = np.zeros(x0.shape[0])
        y1 = np.ones(x1.shape[0])
        logger.info("... done.")

        x0 = None
        x1 = None

        gc.collect()

        show_memory_usage()
        
        logger.info("Train/test spliting...")
        # Train, test splitting of input dataset
        X0_train, X0_test, y0_train, y0_test, w0_train, w0_test = train_test_split(X0, y0, w0, test_size=0.05, random_state=42) # what is "w0_test" for? maybe a split size of 0.05 if ok.
        logger.info("..1st done...")
        show_memory_usage()
        X0 = None
        gc.collect()
        logger.info("Garbage collection done.")
        show_memory_usage()
        X1_train, X1_test, y1_train, y1_test, w1_train, w1_test = train_test_split(X1, y1, w1, test_size=0.05, random_state=42)
        logger.info("..2nd done...")
        show_memory_usage()
        X1 = None
        gc.collect()
        logger.info("Garbage collection done.")
        show_memory_usage()
        X0_train, X0_val,  y0_train, y0_val, w0_train, w0_val =  train_test_split(X0_train, y0_train, w0_train, test_size=0.50, random_state=42)
        logger.info("..3rd done...")
        show_memory_usage()
        gc.collect()
        logger.info("Garbage collection done.")
        show_memory_usage()
        X1_train, X1_val,  y1_train, y1_val, w1_train, w1_val =  train_test_split(X1_train, y1_train, w1_train, test_size=0.50, random_state=42)
        logger.info("..4th done...")
        show_memory_usage()
        gc.collect()
        logger.info("Garbage collection done.")
        show_memory_usage()
        logger.info("...splitting done.")

        w0_test = None
        w1_test = None
        """

        #cliping large weights, and replace it by 1.0
        raw_w0_train = None
        raw_w1_train = None
        raw_w0_val = None
        raw_w1_val = None
        if large_weight_clipping or weight_preprocess:
            raw_w0_train = copy.deepcopy(w0_train)
            raw_w1_train = copy.deepcopy(w1_train)
            raw_w0_val = copy.deepcopy(w0_val)
            raw_w1_val = copy.deepcopy(w1_val)
            raw_w0_train_sum = w0_train.sum()
            raw_w1_train_sum = w1_train.sum()
            raw_w0_val_sum = w0_val.sum()
            raw_w1_val_sum = w1_val.sum()
            logger.info(f"Training sum w0={raw_w0_train_sum}")
            logger.info(f"Training sum w1={raw_w1_train_sum}")
            logger.info(f"Validation sum w0={raw_w0_val_sum}")
            logger.info(f"Validation sum w1={raw_w1_val_sum}")

        if large_weight_clipping:
            clip_threshold = (-large_weight_clipping_threshold, large_weight_clipping_threshold)
            w0_train = w0_train.clip(*clip_threshold)
            w1_train = w1_train.clip(*clip_threshold)
            w0_val = w0_val.clip(*clip_threshold)
            w1_val = w1_val.clip(*clip_threshold)
            w0_train_sum = w0_train.sum()
            w1_train_sum = w1_train.sum()
            w0_val_sum = w0_val.sum()
            w1_val_sum = w1_val.sum()
            w0_train_per_change = (w0_train_sum - raw_w0_train_sum)/raw_w0_train_sum
            w1_train_per_change = (w1_train_sum - raw_w1_train_sum)/raw_w1_train_sum
            w0_val_per_change = (w0_val_sum - raw_w0_val_sum)/raw_w0_val_sum
            w1_val_per_change = (w1_val_sum - raw_w1_val_sum)/raw_w1_val_sum
            logger.info(f"After large weight clipping, training sum w0={w0_train_sum}, {w0_train_per_change}")
            logger.info(f"After large weight clipping, training sum w1={w1_train_sum}, {w1_train_per_change}")
            logger.info(f"After large weight clipping, validation sum w0={w0_val_sum}, {w0_val_per_change}")
            logger.info(f"After large weight clipping, validation sum w1={w1_val_sum}, {w1_val_per_change}")

        if weight_preprocess:
            w0_train_mean = np.mean(w0_train)
            w1_train_mean = np.mean(w1_train)
            w0_val_mean = np.mean(w0_val)
            w1_val_mean = np.mean(w1_val)
            w0_train_std = np.std(w0_train)
            w1_train_std = np.std(w1_train)
            w0_val_std = np.std(w0_val)
            w1_val_std = np.std(w1_val)

            local_buffers = {
                "w0_train" : {"weight" : w0_train, "mean" : w0_train_mean, "std" : w0_train_std},
                "w1_train" : {"weight" : w1_train, "mean" : w1_train_mean, "std" : w1_train_std},
                "w0_val" : {"weight" : w0_val, "mean" : w0_val_mean, "std" : w0_val_std},
                "w1_val" : {"weight" : w1_val, "mean" : w1_val_mean, "std" : w1_val_std},
            }

            for name, buffer in local_buffers.items():
                simga_above = buffer["mean"] + weight_preprocess_nsigma * abs(buffer["std"])
                simga_below = buffer["mean"] - weight_preprocess_nsigma * abs(buffer["std"])
                m_weight = buffer["weight"]
                sum_w = m_weight.sum()
                m_weight[ m_weight > simga_above] = buffer["mean"]
                m_weight[ m_weight < simga_below] = buffer["mean"]
                per_change = (m_weight.sum() - sum_w)/sum_w
                logger.info(f"After weight preprocessing with {buffer['mean']}, +-{buffer['std']}, training sum {name}={m_weight.sum()}, {per_change}")

        # finalizing dataset format
        X_train = np.vstack([X0_train, X1_train])
        y_train = np.concatenate((y0_train, y1_train), axis=None)
        w_train = np.concatenate((w0_train, w1_train), axis=None)

        # Since we don't pass these 3 variables back, just save it and set to None
        # to avoid too much RAM usage.
        #X_val   = np.vstack([X0_val, X1_val])
        #y_val = np.concatenate((y0_val, y1_val), axis=None)
        #w_val = np.concatenate((w0_val, w1_val), axis=None)

        # X = np.vstack([X0, X1])
        # y = np.concatenate((y0, y1), axis=None)
        # w = np.concatenate((w0, w1), axis=None)

        # save data
        if folder is not None and save:
            np.save(folder + global_name + "/X_train_" +str(nentries)+".npy", X_train)
            np.save(folder + global_name + "/y_train_" +str(nentries)+".npy", y_train)
            np.save(folder + global_name + "/w_train_" +str(nentries)+".npy", w_train)

            X_val = np.vstack([X0_val, X1_val])
            np.save(folder + global_name + "/X_val_"   +str(nentries)+".npy", X_val)
            X_val = None

            y_val = np.concatenate((y0_val, y1_val), axis=None)
            np.save(folder + global_name + "/y_val_"   +str(nentries)+".npy", y_val)
            y_val = None

            w_val = np.concatenate((w0_val, w1_val), axis=None)
            np.save(folder + global_name + "/w_val_"   +str(nentries)+".npy", w_val)
            w_val = None

            np.save(folder + global_name + "/X0_val_"  +str(nentries)+".npy", X0_val)
            np.save(folder + global_name + "/X1_val_"  +str(nentries)+".npy", X1_val)
            np.save(folder + global_name + "/w0_val_"  +str(nentries)+".npy", w0_val)
            np.save(folder + global_name + "/w1_val_"  +str(nentries)+".npy", w1_val)
            np.save(folder + global_name + "/X0_train_"+str(nentries)+".npy", X0_train)
            np.save(folder + global_name + "/X1_train_"+str(nentries)+".npy", X1_train)
            np.save(folder + global_name + "/w0_train_"  +str(nentries)+".npy", w0_train)
            np.save(folder + global_name + "/w1_train_"  +str(nentries)+".npy", w1_train)
            if large_weight_clipping or weight_preprocess:
                np.save(folder + global_name + "/w0_train_raw_"  +str(nentries)+".npy", raw_w0_train)
                np.save(folder + global_name + "/w1_train_raw_"  +str(nentries)+".npy", raw_w1_train)
                np.save(folder + global_name + "/w0_val_raw_"  +str(nentries)+".npy", raw_w0_val)
                np.save(folder + global_name + "/w1_val_raw_"  +str(nentries)+".npy", raw_w1_val)
            f = open(folder + global_name + "/metaData_"+str(nentries)+".pkl", "wb")
            pickle.dump(metaData, f)
            f.close()
            #Tar data files if training is done on GPU
            if torch.cuda.is_available() and not noTar:
                plot = False #don't plot on GPU...
                tar = tarfile.open("data_out.tar.gz", "w:gz")
                for name in [folder + global_name + "/X_train_" +str(nentries)+".npy",
                             folder + global_name + "/y_train_" +str(nentries)+".npy",
                             folder + global_name + "/X_val_"   +str(nentries)+".npy",
                             folder + global_name + "/y_val_"   +str(nentries)+".npy",
                             folder + global_name + "/X0_val_"  +str(nentries)+".npy",
                             folder + global_name + "/X1_val_"  +str(nentries)+".npy",
                             folder + global_name + "/w0_val_"  +str(nentries)+".npy",
                             folder + global_name + "/w1_val_"  +str(nentries)+".npy",
                             folder + global_name + "/X0_train_"+str(nentries)+".npy",
                             folder + global_name + "/X1_train_"+str(nentries)+".npy",
                             folder + global_name + "/w0_train_"  +str(nentries)+".npy",
                             folder + global_name + "/w1_train_"  +str(nentries)+".npy"]:
                    tar.add(name)
                    f = open(folder + global_name + "/metaData_"+str(nentries)+".pkl", "wb")
                    pickle.dump(metaData, f)
                    f.close()
                tar.close()

        return X_train, y_train, X0_train, X1_train, w_train, w0_train, w1_train, metaData



    def load_result(
        self,
        x0,
        x1,
        w0,
        w1,
        metaData,
        weights = None,
        label = None,
        features=[],
        plot = False,
        nentries = 0,
        global_name="Test",
        plot_ROC = True,
        plot_obs_ROC = True,
        plot_resampledRatio=False,
        ext_binning = None,
        ext_plot_path=None,
        verbose=False,
        normalise = False,
        scaling="minmax",
    ):
        """
        Parameters
        ----------
        weights : ndarray
            r_hat weights:
        Returns
        -------
        """

        if verbose:
            logger.info("Extracting numpy data features")

        # Get data - only needed for column names which we can use features instead
        #x0df, weights0, labels0 = load(f = pathA,
        #                     features=features, weightFeature=weightFeature,
        #                     n = int(nentries), t = TreeName)
        #x1df, weights1, labels1 = load(f = pathB,
        #                     features=features, weightFeature=weightFeature,
        #                     n = int(nentries), t = TreeName)

        # load samples
        X0 = load_and_check(x0, memmap_files_larger_than_gb=1.0,  name="nominal features")
        X0 = np.nan_to_num(X0, nan=-1.0, posinf = 0.0, neginf=0.0)
        X1 = load_and_check(x1, memmap_files_larger_than_gb=1.0, name="variation features")
        X1 = np.nan_to_num(X1, nan=-1.0, posinf = 0.0, neginf=0.0)
        W0 = load_and_check(w0, memmap_files_larger_than_gb=1.0, name="nominal weights")
        W1 = load_and_check(w1, memmap_files_larger_than_gb=1.0, name="variation weights")

        if isinstance(metaData, str):
            metaDataFile = open(metaData, 'rb')
            metaDataDict = pickle.load(metaDataFile)
            metaDataFile.close()
        else:
            metaDataDict = metaData
        #weights = weights / weights.sum() * len(X1)

        # Calculate the maximum of each column and minimum and then allocate bins
        if verbose:
            logger.info("Calculating min/max range for plots & binning")
        binning = defaultdict()
        minmax = defaultdict()
        divisions = 100 # 50 default

        # external binning from yaml file.
        if ext_binning:
            with open(ext_binning, "r") as f:
                ext_binning = yaml.load(f, yaml.FullLoader)

        #for idx,column in enumerate(x0df.columns):
        for idx,(key,pair) in enumerate(metaDataDict.items()):

            # check to see if variable is in the yaml file.
            # if not, proceed to automatic binning
            if ext_binning is not None:
                try:
                    binning[idx] = np.arange(*ext_binning["binning"][key])
                    continue
                except KeyError:
                    pass

            #max = x0df[column].max()
            # Check for integer values in plotting data only, this indicates that no capping on data range needed
            #  as integer values indicate well bounded data
            intTest = [ (i % 1) == 0  for i in X0[:,idx] ]
            intTest = all(intTest) #np.all(intTest == True)
            upperThreshold = 100 if intTest or np.any(X0[:,idx] < 0) else 98
            max = np.percentile(X0[:,idx], upperThreshold)
            lowerThreshold = 0 if (np.any(X0[:,idx] < 0 ) or intTest) else 0
            min = np.percentile(X0[:,idx], lowerThreshold)
            minmax[idx] = [min,max]
            binning[idx] = np.linspace(min, max, divisions)
            if verbose:
                logger.info("<loading.py::load_result>::   Column {}:  min  =  {},  max  =  {}".format(column,min,max))
                print(binning[idx])       

        # no point in plotting distributions with too few events, they only look bad
        #if int(nentries) > 5000:
        # plot ROC curves
        logger.info("<loading.py::load_result>::   Printing ROC")
        if plot_ROC:
            draw_ROC(X0, X1, W0, W1, weights, label, global_name, nentries, plot)
        if plot_obs_ROC:
            draw_Obs_ROC(X0, X1, W0, W1, weights, label, global_name, nentries, plot, plot_resampledRatio)

        if verbose:
            logger.info("<loading.py::load_result>::   Printing weighted distributions")
        # plot reweighted distributions
        draw_weighted_distributions(
            X0, X1, W0, W1,
            weights,
            metaDataDict.keys(),#x0df.columns,
            binning,
            label,
            global_name, nentries, plot, ext_plot_path,
            normalise,
        )

    def validate_result(
        self,
        weightCT = None,
        weightCA = None,
        do = 'dilepton',
        var = 'QSFUP',
        plot = False,
        n = 0,
        path = '',
    ):
        """
        Parameters
        ----------
        weightsCT : ndarray
            weights from carl-torch:
        weightsCA : ndarray
            weights from carlAthena:
        Returns
        -------
        """
        # draw histograms comparing weight from carl-torch (weightCT) from weight infered through carlAthena (ca.weight)
        draw_weights(weightCT, weightCA, var, do, n, plot)
        draw_scatter(weightCT, weightCA, var, do, n)

    def load_calibration(
        #self,
        #y_true,
        #p1_raw = None,
        #p1_cal = None,
        #label = None,
        #do = 'dilepton',
        #var = 'QSFUP',
        #plot = False
        self,
        y_true,
        p1_raw,
        p1_cal,
        label = None,
        features=[],
        plot = False,
        global_name="Test"

    ):
        """
        Parameters
        ----------
        y_true : ndarray
            true targets
        p1_raw : ndarray
            uncalibrated probabilities of the positive class
        p1_cal : ndarray
            calibrated probabilities of the positive class
        Returns
        -------
        """

        # load samples
        y_true  = load_and_check(y_true,  memmap_files_larger_than_gb=1.0)
        plot_calibration_curve(y_true, p1_raw, p1_cal, global_name, plot)<|MERGE_RESOLUTION|>--- conflicted
+++ resolved
@@ -205,27 +205,7 @@
 
         show_memory_usage()
 
-<<<<<<< HEAD
-        if nentries > x0.shape[0]:
-=======
-        # get metadata, i.e. max, min, mean, std of all the variables in the dataframes
-        #metaData = defaultdict()
-        metaData = OrderedDict()
-        if scaling == "standard":
-            metaData = {v : {x0[v].mean() , x0[v].std() } for v in  x0.columns }
-            logger.info("Storing Z0 Standard scaling metadata: {}".format(metaData))
-        elif scaling == "minmax":
-            #metaData = {v : OrderedDict({x0[v].min() if x0[v].min() < x1[v].min() else x1[v].min(), x0[v].max() if x0[v].max() > x1[v].max() else x1[v].max() } for v in  x0.columns) }
-            metaData = {v : (x0[v].min() if x0[v].min() < x1[v].min() else x1[v].min(), x0[v].max() if x0[v].max() > x1[v].max() else x1[v].max())  for v in  x0.columns }
-            for v in x0.columns:
-                logger.info("Storing minmax scaling min:: {}".format( x0[v].min() if x0[v].min() < x1[v].min() else x1[v].min() ))
-                logger.info("Storing minmax scaling max: {}".format(  x0[v].max() if x0[v].max() > x1[v].max() else x1[v].max() ))
-            logger.info("Storing minmax scaling metadata: {}".format(metaData))
-        
-        show_memory_usage()
-
         if nentries > x0.shape[0] or nentries > x1.shape[0]:
->>>>>>> 32eed710
             logger.info("Fewer entries in the input than selected by the -e flag. Setting -e to -1.")
             nentries = -1
 
