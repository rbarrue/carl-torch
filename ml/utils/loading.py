--- conflicted
+++ resolved
@@ -257,25 +257,14 @@
         weights = None,
         label = None,
         features=[],
-<<<<<<< HEAD
         plot = False,
         nentries = 0,
         global_name="Test",
         plot_ROC = True,
         plot_obs_ROC = True,
-=======
-#        weightFeature="DummyEvtWeight",
-        plot = False,
-        nentries = 0,
-#        TreeName = "Tree",
-#        pathA = '',
-#        pathB = '',
-        global_name="Test",
         ext_binning = None,
         ext_plot_path=None,
         verbose=False,
-        do_ROC=False,
->>>>>>> 08f100a1
     ):
         """
         Parameters
@@ -353,9 +342,9 @@
             factor = 5
             minmax[idx] = [mean-(5*std), mean+(5*std)]
             binning[idx] = np.linspace(mean-(5*std), mean+(5*std), divisions)
-<<<<<<< HEAD
-            print("<loading.py::load_result>::   Column {}:  min  =  {},  max  =  {}".format(key,mean-5*std,mean+5*std))
-            #print(binning[idx])
+            if verbose:
+                print("<loading.py::load_result>::   Column {}:  min  =  {},  max  =  {}".format(key,mean-5*std,mean+5*std))
+                print(binning[idx])
 
         # no point in plotting distributions with too few events, they only look bad 
         #if int(nentries) > 5000: 
@@ -366,24 +355,9 @@
         if plot_obs_ROC:
             draw_Obs_ROC(X0, X1, W0, W1, weights, label, global_name, nentries, plot)
         
-        print("<loading.py::load_result>::   Printing weighted distributions")
-        # plot reweighted distributions     
-=======
-            if verbose:
-                print("<loading.py::load_result>::   Column {}:  min  =  {},  max  =  {}".format(key,mean-5*std,mean+5*std))
-                print(binning[idx])
-
-        # no point in plotting distributions with too few events, they only look bad
-        #if int(nentries) > 5000:
-        # plot ROC curves
-        if do_ROC:
-            print("<loading.py::load_result>::   Printing ROC")
-            draw_ROC(X0, X1, W0, W1, weights, label, global_name, nentries, plot)
-
         if verbose:
             print("<loading.py::load_result>::   Printing weighted distributions")
         # plot reweighted distributions
->>>>>>> 08f100a1
         draw_weighted_distributions(X0, X1, W0, W1,
                                     weights,
                                     metaDataDict.keys(),#x0df.columns,
@@ -449,8 +423,4 @@
 
         # load samples
         y_true  = load_and_check(y_true,  memmap_files_larger_than_gb=1.0)
-<<<<<<< HEAD
-        plot_calibration_curve(y_true, p1_raw, p1_cal, global_name, plot)
-=======
-        plot_calibration_curve(y_true, p1_raw, p1_cal, do, var, plot)
->>>>>>> 08f100a1
+        plot_calibration_curve(y_true, p1_raw, p1_cal, global_name, plot)