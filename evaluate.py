--- conflicted
+++ resolved
@@ -20,13 +20,10 @@
 parser.add_option('--PlotObsROC',  action="store_true", dest='plot_obs_ROC',  help='Flag to determine if one should plot observable ROCs')
 parser.add_option('--PlotResampleRatio',  action="store_true", dest='plot_resampledRatio',  help='Flag to determine if one should plot a ratio of resampled vs original distribution')
 parser.add_option('-m', '--model', action='store', type=str, dest='model', default=None, help='path to the model.')
-<<<<<<< HEAD
 parser.add_option('-b', '--binning',  action='store', type=str, dest='binning',  default=None, help='path to binning yaml file.')
 parser.add_option('--normalise', action='store_true', dest='normalise', default=False, help='enforce normalization when plotting')
 parser.add_option('--rawWeight',  action="store_true", dest='raw_weight',  help='Flag to use raw event weight')
-=======
 parser.add_option('--scale-method', action='store', dest='scale_method', type=str, default=None, help='scaling method for input data. e.g minmax, standard.')
->>>>>>> 0c165e96
 (opts, args) = parser.parse_args()
 nominal  = opts.nominal
 variation = opts.variation
@@ -37,13 +34,10 @@
 weightFeature = opts.weightFeature
 treename = opts.treename
 model = opts.model
-<<<<<<< HEAD
 binning = opts.binning
 normalise = opts.normalise
 raw_weight = opts.raw_weight
-=======
 scale_method = opts.scale_method
->>>>>>> 0c165e96
 #################################################
 
 
@@ -72,7 +66,6 @@
     w = 1./r_hat   # I thought r_hat = p_{1}(x) / p_{0}(x) ???
     print("w = {}".format(w))
     print("<evaluate.py::__init__>::   Loading Result for {}".format(i))
-<<<<<<< HEAD
     loading.load_result(
         x0=f'data/{global_name}/X0_{i}_{n}.npy',
         x1=f'data/{global_name}/X1_{i}_{n}.npy',
@@ -93,29 +86,9 @@
         plot_obs_ROC=opts.plot_obs_ROC,
         ext_binning = binning,
         normalise = normalise,
+        scaling=scale_method,
+        plot_resampledRatio=opts.plot_resampledRatio,
     )
-=======
-    loading.load_result(x0='data/'+global_name+'/X0_'+i+'_'+str(n)+'.npy',
-                        x1='data/'+global_name+'/X1_'+i+'_'+str(n)+'.npy',
-                        w0='data/'+global_name+'/w0_'+i+'_'+str(n)+'.npy',
-                        w1='data/'+global_name+'/w1_'+i+'_'+str(n)+'.npy',
-                        metaData='data/'+global_name+'/metaData_'+str(n)+'.pkl',
-                        weights=w,
-                        features=features,
-                        #weightFeature=weightFeature,
-                        label=i,
-                        plot=True,
-                        nentries=n,
-                        #TreeName=treename,
-                        #pathA=p+nominal+".root",
-                        #pathB=p+variation+".root",
-                        global_name=global_name,
-                        plot_ROC=opts.plot_ROC,
-                        plot_obs_ROC=opts.plot_obs_ROC,
-                        scaling=scale_method,
-                        plot_resampledRatio=opts.plot_resampledRatio,
-                    )
->>>>>>> 0c165e96
 # Evaluate performance
 print("<evaluate.py::__init__>::   Evaluate Performance of Model")
 carl.evaluate_performance(x='data/'+global_name+'/X_val_'+str(n)+'.npy',
