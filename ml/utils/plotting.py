from __future__ import absolute_import, division, print_function, unicode_literals
import logging
<<<<<<< HEAD
import pathlib
=======
import psutil
>>>>>>> 6248cd9b
import numpy as np
import matplotlib.pyplot as plt
import matplotlib.font_manager as font_manager
import math
from sklearn.model_selection import train_test_split
from sklearn.ensemble import GradientBoostingClassifier
from sklearn.metrics import roc_curve, auc, confusion_matrix
from sklearn.neural_network import MLPRegressor
from sklearn.calibration import calibration_curve
import scipy as scipy

from .tools import create_missing_folders
from . import statistic

logger = logging.getLogger(__name__)
hist_settings_nom = {'alpha': 0.25, 'color':'blue'}
hist_settings_alt = {'alpha': 0.25, 'color':'orange'}
hist_settings_CARL = {'histtype':'step', 'color':'black', 'linewidth':1, 'linestyle':'--'}
hist_settings_CARL_ratio = {'color':'black', 'linewidth':1, 'linestyle':'--'}
#hist_settings1_step = {'color':'black', 'linewidth':1, 'linestyle':'--'}

do_dbug_plot = False
if do_dbug_plot:
    try:
        import pickle
        with open("addInvSample.pkl", "rb") as f:
            addInvSample = pickle.load(f)
    except Exception as e:
        print(e)
        addInvSample = None
else:
    addInvSample = None


def draw_unweighted_distributions(x0, x1,
                                  weights,
                                  variables,
                                  vlabels,
                                  binning,
                                  legend,
                                  n,
                                  save = False):

    plt.figure(figsize=(14, 10))
    columns = range(len(variables))
    for id, column in enumerate(columns, 1):
        if save: plt.figure(figsize=(5, 4.2))
        else: plt.subplot(3,4, id)
        plt.yscale('log')
        plt.hist(x0[:,column], bins = binning[id-1], weights=weights, label = "nominal", **hist_settings_nom)
        plt.hist(x1[:,column], bins = binning[id-1], label = legend, **hist_settings_alt)
        plt.xlabel('%s'%(vlabels[id-1]), horizontalalignment='right',x=1)
        plt.legend(frameon=False)
        axes = plt.gca()
        axes.set_ylim([len(x0)*0.001,len(x0)*3])
        if save:
            create_missing_folders(["plots"])
            plt.savefig("plots/%s_nominalVs%s_%s.png"%(variables[id-1],legend, n))
            plt.clf()
            plt.close()

def draw_weighted_distributions(x0, x1, w0, w1,
                                weights,
                                variables,
                                binning, label,
                                legend,
                                n,
                                save = False,
                                ext_plot_path=None,
                                normalise=True):
    # Formatting
    font = font_manager.FontProperties(family='Symbol',
                                       style='normal', size=12)
    plt.rcParams['legend.title_fontsize'] = 14


    for id, column in enumerate(variables):
        #fig, axes = plt.subplots(3, sharex=True, figsize=(12,10))
        fig = plt.figure(figsize=(12,10))
        gs = fig.add_gridspec(3, hspace=0, height_ratios=[5,2,2])
        axes = gs.subplots(sharex=True)
        fig.suptitle("Differential Cross-section & Mapping Performance")
        print("<plotting.py::draw_weighted_distribution()>::id: {}, column: {}".format(id,column))
        print("<plotting.py::draw_weighted_distribution()>::binning: {}".format(binning[id]))
        #if save: axes[0].figure(figsize=(14, 10))
        #else: axes[0].plt.subplot(3,4, id)
        #plt.yscale('log')
        w0 = w0.flatten()
        w1 = w1.flatten()
        w_carl = w0*weights
        if normalise:
            w0 = w0/w0.sum()
            w1 = w1/w1.sum()
            w_carl = w_carl/w_carl.sum()
        nom_count, nom_bin, nom_bars = axes[0].hist(x0[:,id], bins = binning[id], weights = w0, label = "nominal", **hist_settings_nom, density=True)
        carl_count, carl_bin, carl_bars = axes[0].hist(x0[:,id], bins = binning[id], weights = w_carl, label = 'nominal*CARL', **hist_settings_CARL, density=True)
        alt_count, alt_bins, alt_bars = axes[0].hist(x1[:,id], bins = binning[id], weights = w1, label = legend, **hist_settings_alt, density=True)
        axes[0].grid(axis='x', color='silver')
        if addInvSample:
            print(">>>>>>>>>>>>>>>>>>>>>>>>>>>>>>>>>>")
            _setting = {'histtype':'step', 'linewidth':2, 'color':'red'}
            _x0 = addInvSample[0].to_numpy()
            _w0 = addInvSample[1].to_numpy().flatten()
            axes[0].hist(_x0[:,id], bins = binning[id], weights = _w0, label = "Non-splited nominal Inverted fraction", **_setting)

            _inv_setting = {'histtype':'step', 'linewidth':3, 'color':'pink'}
            if column == "polarity":
                mul_scale = -1
            else:
                mul_scale = 1
            _w0= (addInvSample[1]*-1).to_numpy().flatten()
            axes[0].hist(_x0[:,id]*mul_scale, bins = binning[id], weights = _w0, label = "Non-splited nominal fraction", **_inv_setting)

        axes[0].set_xlabel('%s'%(column), horizontalalignment='right',x=1)
        axes[0].legend(frameon=False,title = '%s sample'%(label), prop=font )
        axes[0].set_ylabel(r"$\frac{1}{N} \cdot \frac{d \sigma}{dx}$", horizontalalignment='center',x=1, fontsize=18)
        #axes[0].legend.get_title().set_fontsize('14')
        #axes = plt.gca()
        #axes[0].set_xticks(fontsize=14)
        #axes[0].set_yticks(fontsize=14)

        # Calculate the chi^[2}
        nom_alt_chi, nom_alt_p = scipy.stats.chisquare(f_obs=nom_count, f_exp=alt_count)
        carl_alt_chi, carl_alt_p = scipy.stats.chisquare(f_obs=carl_count, f_exp=alt_count)
        # Result string
        nom_alt_chi_res = "$\chi^{2}$ ="+" {},  p-value = {}".format(nom_alt_chi,nom_alt_p)
        carl_alt_chi_res = "$\chi^{2}$ ="+" {},  p-value = {}".format(carl_alt_chi,carl_alt_p)
        logger.info("{}".format(nom_alt_chi_res))
        logger.info("{}".format(carl_alt_chi_res))

        # KL-divergence
        ########### SciPy ##########
        #nom_alt_KL = scipy.special.kl_div(nom_count, alt_count)
        #carl_alt_KL = scipy.special.kl_div(carl_count, alt_count)
        ## Result string
        #nom_alt_KL_res = "KL(nom,alt) = {}".format(nom_alt_KL)
        #carl_alt_KL_res = "KL(carl,alt) = {}".format(carl_alt_KL)
        ############################
        ########### Custom #########
<<<<<<< HEAD
        nom_alt_KL = statistic.compute_kl_divergence(x0[:,id], w0, x1[:,id], w1, len(binning[id]))
        carl_alt_KL = statistic.compute_kl_divergence(x0[:,id], w0, x0[:,id], w_carl, len(binning[id]))
=======
        nom_alt_KL = compute_kl_divergence(x0[:,id], w0, x1[:,id], w1, len(binning[id]))
        #carl_alt_KL = compute_kl_divergence(x0[:,id], w0, x0[:,id], w_carl, len(binning[id]))
        carl_alt_KL = compute_kl_divergence(x0[:,id], w_carl, x1[:,id], w1, len(binning[id]))
>>>>>>> 6248cd9b
        ## Result string
        nom_alt_KL_res = "KL(nom,alt) = {}".format(nom_alt_KL)
        carl_alt_KL_res = "KL(carl,alt) = {}".format(carl_alt_KL)
        ############################
        logger.info("{}".format(nom_alt_KL_res))
        logger.info("{}".format(carl_alt_KL_res))

        # Calculate the EMD
        #emd = wasserstein.EMD()
        #emd_var_val = emd(w0, x0[:,id], w1, x1[:,id])
        #print('EMD:', emd)
        #print('EMD var. value:', emd_var_val)

        # Ad metrics to plot
        #axes[0].text(0.2, 0.9, s=nom_alt_chi_res, horizontalalignment='center', verticalalignment='center', transform=axes[0].transAxes)
        #axes[0].text(0.2, 0.85, s=carl_alt_chi_res, horizontalalignment='center', verticalalignment='center', transform=axes[0].transAxes)
        #axes[0].text(0.2, 0.8, s=nom_alt_KL_res, horizontalalignment='center', verticalalignment='center', transform=axes[0].transAxes)
        #axes[0].text(0.2, 0.75, s=carl_alt_KL_res, horizontalalignment='center', verticalalignment='center', transform=axes[0].transAxes)

        # Calculate maximum and minimum of y-axis
        y_min, y_max = axes[0].get_ylim()
        axes[0].set_ylim([y_min*0.9, y_max*1.5])
        if save:
            # Create folder for storing plots and Form output name and then save
            if ext_plot_path:
                create_missing_folders([f"plots/{legend}/{ext_plot_path}"])
                output_name = f"plots/{legend}/{ext_plot_path}/w_{column}_nominalVs{legend}_{label}_{n}"
            else:
                create_missing_folders([f"plots/{legend}"])
                output_name = f"plots/{legend}/w_{column}_nominalVs{legend}_{label}_{n}"

            #plt.savefig(f"{output_name}.png")
            #plt.clf()
            #plt.close()
            #plt.figure(figsize=(10, 8)) # this line is needed to keep same canvas size

            # ratio plot
            x0_hist, edge0 = np.histogram(x0[:,id], bins = binning[id], weights = w0, density=True)
            x1_hist, edge1 = np.histogram(x1[:,id], bins = binning[id], weights = w1, density=True)
            carl_hist, edgecarl = np.histogram(x0[:,id], bins = binning[id], weights = w_carl, density=True)
            #x1_ratio = x1_hist/x0_hist
            x1_ratio = x0_hist/x1_hist
            #carl_ratio = carl_hist/x0_hist
            carl_ratio = carl_hist/x1_hist
            # Generate reference line
            #   -> Extract the lowest and highest bin edge
            xref= [binning[id].min(), binning[id].max()]
            #   -> Now generate the x and y points of the reference line
            yref = [1.0,1.0]

            ## Generate error bands and residue for the reference histogram
            x0_error = []
            x1_error = []
            residue = []
            residue_carl = []
            # Normalise weights to unity
            w0 = w0*(1.0/np.sum(w0))
            w1 = w1*(1.0/np.sum(w1))
            w_carl = w_carl*(1.0/np.sum(w_carl))
            if len(binning[id]) > 1:
                width = abs(binning[id][1] - binning[id][0] )
                for xbin in binning[id]:
                    # Form masks for all event that match condition
                    mask0 = (x0[:,id] < (xbin + width)) & (x0[:,id] > (xbin - width))
                    mask1 = (x1[:,id] < (xbin + width)) & (x1[:,id] > (xbin - width))
                    # Form bin error
                    binsqrsum_x0 = np.sum(w0[mask0]**2)
                    binsqrsum_x1 = np.sum(w1[mask1]**2)
                    binsqrsum_x0_carl = np.sum(w_carl[mask0]**2)
                    binsqrsum_x0 = math.sqrt(binsqrsum_x0)
                    binsqrsum_x1 = math.sqrt(binsqrsum_x1)
                    binsqrsum_x0_carl = math.sqrt(binsqrsum_x0_carl)
                    # Form residue
                    res_num = np.sum(w1[mask1]) - np.sum(w0[mask0])
                    res_denom = math.sqrt(binsqrsum_x0**2 + binsqrsum_x1**2)
                    # Form residue (CARL)
                    res_num_carl = np.sum(w1[mask1]) - np.sum(w_carl[mask0])
                    res_denom_carl = math.sqrt(binsqrsum_x0_carl**2 + binsqrsum_x1**2)
                    # Form relative error
                    binsqrsum_x0 = binsqrsum_x0/w0[mask0].sum()
                    binsqrsum_x1 = binsqrsum_x1/w1[mask1].sum()

                    # Save residual
                    x0_error.append(binsqrsum_x0 if binsqrsum_x0 > 0 else 0.0)
                    x1_error.append(binsqrsum_x1 if binsqrsum_x1 > 0 else 0.0)
                    residue.append(res_num/res_denom if binsqrsum_x0+binsqrsum_x1 > 0 else 0.0)
                    residue_carl.append(res_num_carl/res_denom_carl if binsqrsum_x0_carl+binsqrsum_x1 > 0 else 0.0)
                    #print("binsqrsum_x0:  {}".format(binsqrsum_x0))
                    #print("binsqrsum_x1:  {}".format(binsqrsum_x1))
                    #print("residue     :  {}".format(res_num/res_denom))


            # Convert error lists to numpy arrays
            x0_error = np.array(x0_error)
            x1_error = np.array(x1_error)
            residue  = np.array(residue)
            residue_carl  = np.array(residue_carl)

            ## Ratio error
            print("ratio")
            #axes[1].step( xref, yref, where="post", label=legend+" / "+legend, **hist_settings_alt )
            axes[1].step( xref, yref, where="post", **hist_settings_alt )
            axes[1].step( edge1[:-1], x1_ratio, where="post", label="nom / "+legend, **hist_settings_nom)
            axes[1].step( edgecarl[:-1], carl_ratio, where="post", label = '(nominal*CARL) / '+legend, **hist_settings_CARL_ratio)
            axes[1].grid(axis='x', color='silver')
            #plt.fill_between(edge[:,-1], 1.0, x1_ratio)
            yref_error = np.ones(len(edge1))
            yref_error_up = 2* np.sqrt( np.power(x1_error,2) + np.power(x0_error, 2)) # height from bottom
            yref_error_down = yref_error - np.sqrt(np.power(x1_error, 2) + np.power(x0_error,2))
            #print("edg1:    {}".format(edge1))
            #print("yref_error:    {}".format(yref_error))
            #print("x0_error:    {}".format(x0_error))
            #print("x1_error:    {}".format(x1_error))
            #print("width:       {}".format(np.diff(edge1)))

            #plt.bar( x=edge1, height=yref_error+x1_error, bottom = yref_error-x1_error, width=np.diff(edge1), align='edge', linewidth=0, color='red', alpha=0.25, zorder=-1, label='uncertainty band')
            axes[1].bar( x=edge1[:-1],
                             height=yref_error_up[:-1], bottom = yref_error_down[:-1],
                             color='red',
                             width=np.diff(edge1),
                             align='edge',
                             alpha=0.25,
                             label='uncertainty band')
                   #         #width=np.diff(edge1),
                   #         #align='edge',
                   #         #linewidth=0,
                   #         #color='red',
                   #         #alpha=0.25,
                   #         #label='uncertainty band')

            axes[1].set_ylabel("Ratio", horizontalalignment='center',x=1)
            axes[1].set_xlabel('%s'%(column), horizontalalignment='right',x=1)
            axes[1].legend(frameon=False, ncol=2)#,title = '%s sample'%(label) ) # We want two columns, and the uncertainty band is in the 2nd column
            #axes_1 = plt.gca()
            axes[1].set_ylim([0.75, 1.25])
            axes[1].set_yticks(np.arange(0.75,1.25,0.05))
            #plt.savefig(f"{output_name}_ratio.png")
            #plt.clf()
            #plt.close()


            ## Residual
            print("residual")
            yref = [0.0,0.0]
            ref = axes[2].step( xref, yref, where="post", label=legend+" / "+legend, **hist_settings_alt )
            nom = axes[2].step( edge1, residue, where="post", label="nom / "+legend, **hist_settings_nom)
            carl = axes[2].step( edgecarl, residue_carl, where="post", label = '(nominal*CARL) / '+legend, **hist_settings_CARL_ratio)
            axes[2].grid(axis='x', color='silver')
            #plt.fill_between(edge[:,-1], 1.0, x1_ratio)
            yref_error = np.zeros(len(edge1))
            yref_error_up = np.full(len(edge1), 1)
            yref_error_down = np.full(len(edge1), -1)
            yref_3error_up = np.full(len(edge1), 3)
            yref_3error_down = np.full(len(edge1), -3)
            yref_5error_up = np.full(len(edge1), 5)
            yref_5error_down = np.full(len(edge1), -5)
            #print("edg1:    {}".format(edge1))
            #print("yref_error:    {}".format(yref_error))
            #print("x0_error:    {}".format(x0_error))
            #print("x1_error:    {}".format(x1_error))
            #print("width:       {}".format(np.diff(edge1)))

            #plt.bar( x=edge1, height=yref_error+x1_error, bottom = yref_error-x1_error, width=np.diff(edge1), align='edge', linewidth=0, color='red', alpha=0.25, zorder=-1, label='uncertainty band')
            FiveSigma = axes[2].fill_between(edge1, yref_5error_down, yref_5error_up, color='lightcoral', alpha=0.5, label = "5$\sigma$")
            ThreeSigma = axes[2].fill_between(edge1, yref_3error_down, yref_3error_up, color='bisque', alpha=0.75, label = "3$\sigma$")
            OneSigma = axes[2].fill_between(edge1, yref_error_down, yref_error_up, color='olivedrab', alpha=0.5, label = "1$\sigma$")

            axes[2].set_ylabel("Residual", horizontalalignment='center',x=1)
            axes[2].set_xlabel('%s'%(column), horizontalalignment='right',x=1)
            axes[2].legend(frameon=False,
                           ncol=3,
                           #title = '%s sample'%(label),
                           handles=[OneSigma,ThreeSigma,FiveSigma],#,ref,nom,carl],
                           labels = ["1$\sigma$", "3$\sigma$", "5$\sigma$"])#,("{} / {}").format(legend,legend), ("nom / {}").format(legend),("(nominal*CARL) / {}").format(legend)] )
            #axes = plt.gca()
            axes[2].set_ylim([-8, 8])
            axes[2].set_yticks(np.arange(-8,8,1.0))
            #fig.savefig(f"{output_name}_residual.png")
            fig.savefig(f"{output_name}.png")
            fig.clf()
            axes = [a_ele.clear() for a_ele in axes]
            #fig.close()

            #if id > 1:
            #    return

def draw_resampled_ratio(x0, w0, x1, w1, ratioName=''):
    bins = np.linspace(np.amin(x0), np.amax(x0) ,50)
    n0, _, _ = plt.hist(x0, weights=w0, bins=bins, label='original', **hist_settings_nom)
    n1, _, _ = plt.hist(x1, weights=w1, bins=bins, label='resampled', **hist_settings_alt)
    plt.clf()

    ratio = [n1i/n0i-1 if n0i!=0 else -1 for (n0i,n1i) in zip(n0,n1)]

    #error
    x0_error = []
    x1_error = []
    width = abs(bins[1] - bins[0] )
    for xbin in bins:
        # Form masks for all event that match condition
        mask0 = (x0 < (xbin + width)) & (x0 > (xbin - width))
        mask1 = (x1 < (xbin + width)) & (x1 > (xbin - width))
        # Form bin error
        binsqrsum_x0 = np.sum(w0[mask0]**2)
        binsqrsum_x1 = np.sum(w1[mask1]**2)
        binsqrsum_x0 = math.sqrt(binsqrsum_x0)
        binsqrsum_x1 = math.sqrt(binsqrsum_x1)
        ratio_binsqrsum_x0 = binsqrsum_x0
        # Form relative error
        binsqrsum_x0 = binsqrsum_x0/w0[mask0].sum()
        binsqrsum_x1 = binsqrsum_x1/w1[mask1].sum()

        x0_error.append(binsqrsum_x0 if binsqrsum_x0 > 0 else 0.0)
        x1_error.append(binsqrsum_x1 if binsqrsum_x1 > 0 else 0.0)

    # Convert error lists to numpy arrays
    x0_error = np.array(x0_error)
    x1_error = np.array(x1_error)

    bin_centers = [ (bins[i+1]+bins[i])/2 for i in range(len(bins)-1)]
    ones = [1 for b in bin_centers]
    plt.hist(bin_centers, weights=ratio, bins=bins, bottom=ones, label='ratio', histtype='step') #, **hist_settings_CARL_ratio)

    yref_error = np.ones(len(bins))
    yref_error_up = 2* np.sqrt( np.power(x1_error,2) + np.power(x0_error, 2)) # height from bottom
    yref_error_down = yref_error - np.sqrt(np.power(x1_error, 2) + np.power(x0_error,2))


    plt.bar( x=bins[:-1],
             height=yref_error_up[:-1], bottom = yref_error_down[:-1],
             color='red',
             width=np.diff(bins),
             align='edge',
             alpha=0.25,
             label='uncertainty band')

    plt.ylabel('resampled / original')
    plt.legend(frameon=False )
    axes = plt.gca()
    plt.savefig(f'plots/ratio_{ratioName}.png')
    plt.clf()
    plt.close()

def weight_obs_data(x0, x1, w0, w1, ratioName='', max_nevents=1000000):

    # Remove negative probabilities - maintains proportionality still by abs()
    w0_abs = abs(w0)
    w1_abs = abs(w1)

    # Dataset 0 probability proportionality sub-sampling
    x0_len = x0.shape[0]
    w0_abs_sum = int(w0_abs.sum())
    w0_abs = w0_abs / w0_abs.sum()
    weighted_data0 = np.random.choice(x0_len, min(max_nevents, w0_abs_sum), p = w0_abs)
    w_x0 = x0.copy()[weighted_data0]

    # set of +-1 weights, depending on the sign of the original weight
    w0_ones = np.ones(x0_len)
    w0_ones[w0<0] = -1
    w_w0 = w0_ones.copy()[weighted_data0]

    # Dataset 1 probability proportionality sub-sampling
    x1_len = x1.shape[0]
    w1_abs_sum = int(w1_abs.sum())
    w1_abs = w1_abs / w1_abs.sum()
    weighted_data1 = np.random.choice(x1_len, min(max_nevents, w1_abs_sum), p = w1_abs)
    w_x1 = x1.copy()[weighted_data1]

    # set of +-1 weights, depending on the sign of the original weight
    w1_ones = np.ones(x1_len)
    w1_ones[w1<0] = -1
    w_w1 = w1_ones.copy()[weighted_data1]

    # Concatenate all data
    sum_w0_w1 = w0_abs_sum + w1_abs_sum
    x_all = np.append(w_x0, w_x1)
    y_all = np.zeros(min(sum_w0_w1, 2*max_nevents))
    y_all[w0_abs_sum:] = 1
    w_all = np.concatenate([w_w0, w_w1])

    #===========================================================================
    if ratioName!='':
        draw_resampled_ratio(x0, w0, w_x0, w_w0, ratioName+'_x0')
        draw_resampled_ratio(x1, w1, w_x1, w_w1, ratioName+'_x1')
    #===========================================================================

    ## no resampling
    # x_all = np.append(x0,x1)
    # y_all = np.zeros(x0.shape[0]+x1.shape[0])
    # y_all[x0.shape[0]:] = 1
    # w_all = np.concatenate([w0, w1])

    return (x_all,y_all,w_all)

def obs_roc_curve(x, y_true, weights):

    # Determine the maximum range
    #maxRange = np.amax(x)
    maxRange = np.percentile(x, 99)
    #minRange = np.amin(x)
    minRange = np.amin(x, 0)
    print("       -> Range:  {},{}".format(maxRange,minRange))

    # Now determine the boundaries for classification
    ClassBoundaries = np.linspace(minRange, maxRange, 20)

    # Default ROC curve info
    fpr = np.zeros(len(ClassBoundaries))
    tpr = np.zeros(len(ClassBoundaries))

    # Loop through boundaries and determine predicted confusion matrix values
    for idx,edge in enumerate(ClassBoundaries):
        tpr[idx] = 0.0
        fpr[idx] = 0.0
        # print("-> Edge:  {}".format(idx))
        y_pred =  x < edge
        tn, fp, fn, tp = confusion_matrix(y_true, y_pred, sample_weight=weights).ravel()
        tpr[idx] = tp/(tp+fn)
        fpr[idx] = fp/(tn+fp)
        #print("       -> tpr:  {}".format(tpr))
        #print("       -> fpr:  {}".format(fpr))

    return fpr, tpr

def resampled_obs_and_roc(original, target, w0, w1, ratioName=''):

    (data, labels, weights) = weight_obs_data(original, target, w0, w1, ratioName)
    fpr, tpr  = obs_roc_curve(data, labels, weights)
    #roc_auc = auc(fpr, tpr)
    roc_auc = np.trapz(tpr, x=fpr)

    return fpr,tpr,roc_auc,data,labels,weights

def draw_Obs_ROC(X0, X1, W0, W1, weights, label, legend, n, plot = True, plot_resampledRatio = False):
    plt.figure(figsize=(8, 6))
    W0 = W0.flatten()
    W1 = W1.flatten()
    for idx in range(X0.shape[1]): ## Loop through the observables and calculate ROC
        print("<draw_Obs_ROC()>::   Observable {}".format(idx))
        # Extract the observables - 1D array
        x0 = X0[:,idx]
        x1 = X1[:,idx]

        # Form the resampled data based on probability of each event
        # file names for the ratios
        ratioNameNominal = 'nom_alt' if plot_resampledRatio else ''
        ratioNameWeighted = 'carlW_alt' if plot_resampledRatio else ''
        #
        fpr_t,tpr_t,roc_auc_t,data_t,labels_t,weights_t = resampled_obs_and_roc(x0, x1, W0, W1, ratioName=ratioNameNominal)
        fpr_tC,tpr_tC,roc_auc_tC,data_tr,labels_tr,weights_tr = resampled_obs_and_roc(x0, x1, W0*weights, W1, ratioName=ratioNameWeighted)
        plt.plot(fpr_t, tpr_t, label=r"no weight, AUC=%.3f" % roc_auc_t)
        plt.plot(fpr_tC, tpr_tC, label=r"CARL weight, AUC=%.3f" % roc_auc_tC)
        plt.plot([0, 1], [0, 1], 'k--')
        plt.xlim([0.0, 1.0])
        plt.ylim([0.0, 1.05])
        plt.title('Resampled proportional to weights (obs: {})'.format(idx))
        plt.xlabel('False Positive Rate')
        plt.ylabel('True Positive Rate')
        plt.legend(loc="lower right", title = label)
        plt.tight_layout()
        if plot:
            plt.savefig('plots/roc_nominalVs%s_%s_%s_%s.png'%(legend,label,idx,n))
            plt.clf()
            logger.info("   Observable %s"%(idx))
            logger.info("CARL weighted %s AUC is %.3f"%(label,roc_auc_tC))
            logger.info("Unweighted %s AUC is %.3f"%(label,roc_auc_t))
            logger.info("Saving ROC plots to /plots")

        # Plot variables used in ROC calculation
        bins = np.linspace(np.amin(x0), np.amax(x0) ,50)
        plt.hist(data_t[labels_t==0],   bins=bins, weights=weights_t[labels_t==0], label=r"Nominal", **hist_settings_nom)
        plt.hist(data_tr[labels_tr==0], bins=bins, weights=weights_tr[labels_tr==0], label=r"Nominal * CARL", **hist_settings_CARL)
        plt.hist(data_tr[labels_tr==1], bins=bins, weights=weights_tr[labels_tr==1], label=r"Alternative", **hist_settings_alt)
        plt.title('Resampled proportional to weights (obs: {})'.format(idx))
        plt.xlabel('Obseravble {}'.format(idx))
        plt.ylabel('Events')
        plt.legend(loc="lower right", title = label)
        plt.tight_layout()
        if plot:
            plt.savefig('plots/roc_inputs_nominalVs%s_%s_%s_%s.png'%(legend,label,idx,n))
            plt.clf()

def weight_data(x0, x1, w0, w1, max_nevents=1000000):
    """
    Resample data with given feasture x0 and x1 with corresponding weights w0 and w1
    max_nevents is the maximum number of events to be resample if w0.sum() is too
    large to be allocated. 1000000*float64 = 0.008 GB
    """

    # Remove negative probabilities - maintains proportionality still by abs()
    w0 = abs(w0)
    w1 = abs(w1)

<<<<<<< HEAD
    # Yuzhan: the integrated number of events can be huge (w0_sum)
    # This will cause memory allocation problem when resampling.

    x0_len = x0.shape[0]
    w0_sum = w0.sum()
    w0 = w0 / w0_sum
    weighted_data0 = np.random.choice(x0_len, min(max_nevents, int(w0_sum)), p = w0)
    w_x0 = x0.copy()[weighted_data0]

    x1_len = x1.shape[0]
    w1_sum = w1.sum()
    w1 = w1 / w1_sum
    weighted_data1 = np.random.choice(x1_len, min(max_nevents, int(w1_sum)), p = w1)
=======
    # Test the amount of available memory on device
    mem = psutil.virtual_memory()
    # Assign a max resample number
    max_resample = 200000
    
    x0_len = x0.shape[0]
    w0_sum = int(w0.sum())
    print("<weight_data>::   Initial resample length (w0_sum): {}".format(w0_sum))
    print("<weight_data>::   Available virtual memory  = {}".format(mem.free))
    print("<weight_data>::   Size of single data point = {}".format(x0[0].nbytes))
    print("<weight_data>::      ->  x0[0] = {}".format(x0[0]))
    print("<weight_data>::      ->  x1[0] = {}".format(x1[0]))
    resample_num_0 = round(mem.free/(10*x0[0].nbytes))
    resample_num_0 = resample_num_0 if resample_num_0 < max_resample else max_resample
    w0 = w0 / w0.sum()
    #weighted_data0 = np.random.choice(range(x0_len), w0_sum, p = w0)
    weighted_data0 = np.random.choice(range(x0_len), resample_num_0, p = w0)
    print("<weight_data>::    Weighted Sample Length (x0) = {}".format(len(weighted_data0)))
    w_x0 = x0.copy()[weighted_data0]

    x1_len = x1.shape[0]
    w1_sum = int(w1.sum())
    resample_num_1 = round(mem.free/(10*x1[0].nbytes))
    resample_num_1 = resample_num_1 if resample_num_1 < max_resample else max_resample
    resample_num_1 *= (w1_sum/w0_sum)
    resample_num_1 = round(resample_num_1)
    w1 = w1 / w1.sum()
    #weighted_data1 = np.random.choice(range(x1_len), w1_sum, p = w1)
    weighted_data1 = np.random.choice(range(x1_len), resample_num_1, p = w1)
    print("<weight_data>::    Weighted Sample Length (x1) = {}".format(len(weighted_data1)))
>>>>>>> 6248cd9b
    w_x1 = x1.copy()[weighted_data1]

    # Calculate the minimum size so as to ensure we have equal number of events in each class
    minEvts = min([len(w_x0),len(w_x1)])
    w_x0 = w_x0[ 0:minEvts, :]
    w_x1 = w_x1[ 0:minEvts, :]

    x_all = np.vstack((w_x0,w_x1))
    y_all = np.zeros(2*len(w_x0))
    y_all[len(w_x0):] = 1

    return (x_all,y_all)

def resampled_discriminator_and_roc(original, target, w0, w1):
    (data, labels) = weight_data(original, target, w0, w1)
    Xtr, Xts, Ytr, Yts = train_test_split(data, labels, random_state=42, train_size=0.51, test_size=0.49)

    discriminator = MLPRegressor(tol=1e-05, activation="logistic",
                                 hidden_layer_sizes=(original.shape[1],original.shape[1], original.shape[1]),
                                 learning_rate_init=1e-07, learning_rate="constant",
                                 solver="lbfgs", random_state=1,
                                 max_iter=200)

    discriminator.fit(Xtr,Ytr)
    predicted = discriminator.predict(Xts)
    fpr, tpr, _  = roc_curve(Yts,predicted.ravel())
    roc_auc = auc(fpr, tpr)
    return fpr,tpr,roc_auc

def draw_ROC(X0, X1, W0, W1, weights, label, legend, n, plot = True):
    plt.figure(figsize=(8, 6))
    W0 = W0.flatten()
    W1 = W1.flatten()
    fpr_t,tpr_t,roc_auc_t = resampled_discriminator_and_roc(X0, X1, W0, W1)
    fpr_tC,tpr_tC,roc_auc_tC = resampled_discriminator_and_roc(X0, X1, W0*weights, W1)
    plt.plot(fpr_t, tpr_t, label=r"no weight, AUC=%.3f" % roc_auc_t)
    plt.plot(fpr_tC, tpr_tC, label=r"CARL weight, AUC=%.3f" % roc_auc_tC)
    plt.plot([0, 1], [0, 1], 'k--')
    plt.xlim([0.0, 1.0])
    plt.ylim([0.0, 1.05])
    plt.title('Resampled proportional to weights')
    plt.xlabel('False Positive Rate')
    plt.ylabel('True Positive Rate')
    plt.legend(loc="lower right", title = label)
    plt.tight_layout()
    if plot:
        ofigure = pathlib.Path(f"plots/roc_nominalVs{legend}_{label}_{n}.png")
        ofigure.parent.mkdir(parents=True, exist_ok=True)
        plt.savefig(ofigure.resolve())
        plt.clf()
    logger.info("CARL weighted %s AUC is %.3f"%(label,roc_auc_tC))
    logger.info("Unweighted %s AUC is %.3f"%(label,roc_auc_t))
    logger.info("Saving ROC plots to /plots")

def plot_calibration_curve(y, probs_raw, probs_cal, global_name, save = False):
    ax1 = plt.subplot2grid((3, 1), (0, 0), rowspan=2)
    ax2 = plt.subplot2grid((3, 1), (2, 0))
    ax1.plot([0, 1], [0, 1], "k:", label="Perfectly calibrated")

    # Masking -ve probabilities
    mask = np.logical_and( (probs_raw > 0), (probs_cal > 0))
    y = y[mask]
    probs_raw = probs_raw[mask]
    probs_cal = probs_cal[mask]
    #for idx,(i,j) in enumerate(zip(probs_raw, probs_cal)):
    #    if i < 0:
    #        probs_raw[idx] = y[idx]
    #    if j < 0:
    #        probs_cal[idx] = y[idx]
    #    #if j < 0 or i < 0:
    #        #print("probs_raw:   {}".format(i))
    #        #print("probs_cal:   {}".format(j))



    frac_of_pos_raw, mean_pred_value_raw = calibration_curve(y, probs_raw, n_bins=50)#, normalize=True)
    frac_of_pos_cal, mean_pred_value_cal = calibration_curve(y, probs_cal, n_bins=50)#, normalize=True)

    ax1.plot(mean_pred_value_raw, frac_of_pos_raw, "s-", label='uncalibrated', **hist_settings_nom)
    ax1.plot(mean_pred_value_cal, frac_of_pos_cal, "s-", label='calibrated', **hist_settings_alt)
    ax1.set_ylabel("Fraction of positives")
    ax1.set_ylim([-0.05, 1.05])
    ax1.legend(loc="lower right")
    ax1.set_title('Calibration plot')

    ax2.hist(probs_raw, range=(0, 1), bins=50, label='uncalibrated', lw=2, **hist_settings_nom)
    ax2.hist(probs_cal, range=(0, 1), bins=50, label='calibrated', lw=2, **hist_settings_alt)
    ax2.set_xlabel("Mean predicted value")
    ax2.set_ylabel("Count")
    if save:
        plt.savefig('plots/calibration_'+global_name+'.png')
        plt.clf()
    logger.info("Saving calibration curves to /plots")

def draw_weights(weightCT, weightCA, legend, do, n, save = False):
    plt.yscale('log')
    plt.hist(weightCT, bins = np.exp(np.linspace(-0.5,1.1,50)), label = 'carl-torch', **hist_settings_nom)
    plt.hist(weightCA, bins = np.exp(np.linspace(-0.5,1.1,50)), label = 'carlAthena', **hist_settings_nom)
    plt.xlabel('weights', horizontalalignment='right',x=1)
    plt.legend(frameon=False)
    plt.savefig("plots/weights_%s_%s_%s.png"%(do, legend, n))
    plt.clf()
    plt.close()

def draw_scatter(weightsCT, weightsCA, legend, do, n):
    print("weights carl-torch ", len(weightsCT))
    print("weights carlAthena ", len(weightsCA))
    plt.scatter(weightsCT, weightsCA, alpha=0.5)
    max_temp=1.5
    plt.plot([0,max_temp],[0,max_temp], lw=2, c='r')
    plt.xlim(0,max_temp)
    plt.ylim(0,max_temp)
    plt.xlabel('weights carl-torch')
    plt.ylabel('weights carlAthena')
    plt.savefig("plots/scatter_weights_%s_%s_%s.png"%(do, legend, n))
    plt.clf()
    plt.close()<|MERGE_RESOLUTION|>--- conflicted
+++ resolved
@@ -1,10 +1,7 @@
 from __future__ import absolute_import, division, print_function, unicode_literals
 import logging
-<<<<<<< HEAD
+import psutil
 import pathlib
-=======
-import psutil
->>>>>>> 6248cd9b
 import numpy as np
 import matplotlib.pyplot as plt
 import matplotlib.font_manager as font_manager
@@ -144,14 +141,8 @@
         #carl_alt_KL_res = "KL(carl,alt) = {}".format(carl_alt_KL)
         ############################
         ########### Custom #########
-<<<<<<< HEAD
         nom_alt_KL = statistic.compute_kl_divergence(x0[:,id], w0, x1[:,id], w1, len(binning[id]))
         carl_alt_KL = statistic.compute_kl_divergence(x0[:,id], w0, x0[:,id], w_carl, len(binning[id]))
-=======
-        nom_alt_KL = compute_kl_divergence(x0[:,id], w0, x1[:,id], w1, len(binning[id]))
-        #carl_alt_KL = compute_kl_divergence(x0[:,id], w0, x0[:,id], w_carl, len(binning[id]))
-        carl_alt_KL = compute_kl_divergence(x0[:,id], w_carl, x1[:,id], w1, len(binning[id]))
->>>>>>> 6248cd9b
         ## Result string
         nom_alt_KL_res = "KL(nom,alt) = {}".format(nom_alt_KL)
         carl_alt_KL_res = "KL(carl,alt) = {}".format(carl_alt_KL)
@@ -545,26 +536,11 @@
     w0 = abs(w0)
     w1 = abs(w1)
 
-<<<<<<< HEAD
-    # Yuzhan: the integrated number of events can be huge (w0_sum)
-    # This will cause memory allocation problem when resampling.
-
-    x0_len = x0.shape[0]
-    w0_sum = w0.sum()
-    w0 = w0 / w0_sum
-    weighted_data0 = np.random.choice(x0_len, min(max_nevents, int(w0_sum)), p = w0)
-    w_x0 = x0.copy()[weighted_data0]
-
-    x1_len = x1.shape[0]
-    w1_sum = w1.sum()
-    w1 = w1 / w1_sum
-    weighted_data1 = np.random.choice(x1_len, min(max_nevents, int(w1_sum)), p = w1)
-=======
     # Test the amount of available memory on device
     mem = psutil.virtual_memory()
     # Assign a max resample number
     max_resample = 200000
-    
+
     x0_len = x0.shape[0]
     w0_sum = int(w0.sum())
     print("<weight_data>::   Initial resample length (w0_sum): {}".format(w0_sum))
@@ -590,7 +566,6 @@
     #weighted_data1 = np.random.choice(range(x1_len), w1_sum, p = w1)
     weighted_data1 = np.random.choice(range(x1_len), resample_num_1, p = w1)
     print("<weight_data>::    Weighted Sample Length (x1) = {}".format(len(weighted_data1)))
->>>>>>> 6248cd9b
     w_x1 = x1.copy()[weighted_data1]
 
     # Calculate the minimum size so as to ensure we have equal number of events in each class
