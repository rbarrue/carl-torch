import os
import sys
import logging
#import argparse
import tarfile
import pickle
import pathlib
import numpy as np
from arg_handler import arg_handler_train
from ml import RatioEstimator
from ml import Loader
from ml import Filter
import numpy as np
from itertools import repeat

logger = logging.getLogger(__name__)

#################################################
# Arugment parsing
opts = arg_handler_train()
nominal  = opts.nominal
variation = opts.variation
n = opts.nentries
p = opts.datapath
global_name = opts.global_name
features = opts.features.split(",")
weightFeature = opts.weightFeature
treename = opts.treename
binning = opts.binning
n_hidden = tuple(opts.layers) if opts.layers != None else tuple( repeat( (len(features)), 3) )
batch_size = opts.batch_size
per_epoch_plot = opts.per_epoch_plot
per_epoch_save = opts.per_epoch_save
nepoch = opts.nepoch
scale_method = opts.scale_method
weight_clipping = opts.weight_clipping
weight_sigma = opts.weight_nsigma
polarity = opts.polarity
loss_type = opts.loss_type
BoolFilter = opts.BoolFilter
n_workers = opts.n_workers
clipFeatures = opts.clipFeatures.split(",") if len(opts.clipFeatures)>0 else []
clippingQuantile = opts.clippingQuantile
#################################################

#################################################
# Loading of data from root of numpy arrays
loading = Loader()
if BoolFilter != None:
    InputFilter = Filter(FilterString = BoolFilter)
    loading.Filter= InputFilter

# Exception handling for input files - .root
if os.path.exists(p+nominal+'.root') or os.path.exists('data/'+global_name+'/X_train_'+str(n)+'.npy'):
    logger.info(" Doing training of model with datasets: %s with %s  events.", nominal, n)
else:
    logger.info(" Trying to do training of model with datasets: %s with %s  events.", nominal, n)
    logger.info(" This file or directory does not exist.")
    sys.exit()

if os.path.exists(p+variation+'.root') or os.path.exists('data/'+global_name+'/X_train_'+str(n)+'.npy'):
    logger.info(" Doing training of model with datasets: %s with %s  events.", variation, n)
else:
    logger.info(" Trying to do training of model with datasets: %s with %s  events.", variation, n)
    logger.info(" This file or directory does not exist.")
    sys.exit()

if os.path.exists(f"data/{global_name}/data_out.tar.gz"):
    # tar = tarfile.open("data_out.tar.gz", "r:gz")
    tar = tarfile.open(f"data/{global_name}/data_out.tar.gz")
    tar.extractall()
    tar.close()

# Check if already pre-processed numpy arrays exist
if os.path.exists('data/'+global_name+'/X_train_'+str(n)+'.npy'):
    logger.info(" Loaded existing datasets ")
    x='data/'+global_name+'/X_train_'+str(n)+'.npy'
    y='data/'+global_name+'/y_train_'+str(n)+'.npy'
    w='data/'+global_name+'/w_train_'+str(n)+'.npy'
    x0='data/'+global_name+'/X0_train_'+str(n)+'.npy'
    w0='data/'+global_name+'/w0_train_'+str(n)+'.npy'
    x1='data/'+global_name+'/X1_train_'+str(n)+'.npy'
    w1='data/'+global_name+'/w1_train_'+str(n)+'.npy'
    f = open('data/'+global_name+'/metaData_'+str(n)+".pkl","rb")
    metaData = pickle.load(f)
    f.close()
else:
    x, y, x0, x1, w, w0, w1, metaData = loading.loading(
        folder=f"{pathlib.Path('./data/').resolve()}/",
        plot=opts.plot_inputs,
        global_name=global_name,
        features=features,
        weightFeature=weightFeature,
        TreeName=treename,
        randomize=False,
        save=True,
        correlation=True,
        preprocessing=False,
        nentries=n,
        pathA=p+nominal+".root",
        pathB=p+variation+".root",
        noTar=True,
        normalise=opts.normalise_inputs,
        debug=False,
        weight_preprocess=weight_sigma > 0,
        weight_preprocess_nsigma=weight_sigma,
        large_weight_clipping=weight_clipping,
        weight_polarity=polarity,
        scaling=scale_method,
        algorithms=opts.algorithms.split(',') if opts.algorithms is not None else None,
<<<<<<< HEAD
        clipFeatures = clipFeatures,
        clippingQuantile = clippingQuantile,
=======
>>>>>>> 9db50505
    )
    logger.info(" Loaded new datasets ")
#######################################

#######################################
# Estimate the likelihood ratio using a NN model
#   -> Calculate number of input variables as rudimentary guess
structure = n_hidden
# Use the number of inputs as input to the hidden layer structure
estimator = RatioEstimator(
    n_hidden=(structure),
    activation="relu",
)
estimator.scaling_method = scale_method
if opts.dropout_prob is not None:
    estimator.dropout_prob = opts.dropout_prob

# per epoch plotting
intermediate_train_plot = None
intermediate_save = None
if per_epoch_plot:
    # arguments for training and validation sets for loading.load_result
    train_args = {
        "x0":x0,
        "x1":x1,
        "w0":w0,
        "w1":w1,
        "metaData":metaData,
        "features":features,
        "label":"train",
        "plot":True,
        "nentries":n,
        "global_name":global_name,
        "ext_binning":binning,
        "verbose" : False,
        "plot_ROC" : False,
        "plot_obs_ROC" : False,
        "normalise" : True, # plotting
    }
    vali_args = {
        "x0":f'data/{global_name}/X0_val_{n}.npy',
        "x1":f'data/{global_name}/X1_val_{n}.npy',
        "w0":f'data/{global_name}/w0_val_{n}.npy',
        "w1":f'data/{global_name}/w1_val_{n}.npy',
        "metaData":metaData,
        "features":features,
        "label":"val",
        "plot":True,
        "nentries":n,
        "global_name":global_name,
        "ext_binning":binning,
        "verbose" : False,
        "plot_ROC" : False,
        "plot_obs_ROC" : False,
        "normalise" : True,  # plotting
    }
    intermediate_train_plot = (
        (estimator.evaluate, {"train":x0, "val":f'data/{global_name}/X0_val_{n}.npy'}),
        (loading.load_result, {"train":train_args, "val":vali_args}),
    )
if per_epoch_save:
    intermediate_save_args = {
        "filename" : f"{global_name}_carl_{n}",
        "x" : x,
        "metaData" : metaData,
        "save_model" : True,
        "export_model" : True,
    }
    intermediate_save = (
        estimator.save, intermediate_save_args
    )


# additional options to pytorch training package
kwargs = {}
if opts.regularise is not None:
    logger.info("L2 loss regularisation included.")
    kwargs={"weight_decay": 1e-5}


# perform training
train_loss, val_loss, accuracy_train, accuracy_val = estimator.train(
    method='carl',
    batch_size=batch_size,
    n_epochs=nepoch,
    validation_split=0.25,
    #optimizer="amsgrad",
    x=x,
    y=y,
    w=w,
    x0=x0,
    x1=x1,
    w0=w0,
    w1=w1,
    scale_inputs=True,
    scaling=scale_method,
    early_stopping=False,
    #early_stopping_patience=20,
    intermediate_train_plot = intermediate_train_plot,
    intermediate_save = intermediate_save,
    optimizer_kwargs=kwargs,
    global_name=global_name,
    plot_inputs=opts.plot_inputs,    
    nentries=n,
    loss_type=loss_type,
    n_workers=n_workers,
    #initial_lr=0.0001,
    #final_lr=0.00001,
)

# saving loss values and final trained models
np.save(f"loss_train_{global_name}.npy", train_loss)
np.save(f"loss_val_{global_name}.npy", val_loss)
np.save(f"accuracy_train_{global_name}.npy", accuracy_train)
np.save(f"accuracy_val_{global_name}.npy", accuracy_val)
estimator.save('models/'+ global_name +'_carl_'+str(n), x, metaData, export_model = True, noTar=True)
########################################<|MERGE_RESOLUTION|>--- conflicted
+++ resolved
@@ -108,11 +108,8 @@
         weight_polarity=polarity,
         scaling=scale_method,
         algorithms=opts.algorithms.split(',') if opts.algorithms is not None else None,
-<<<<<<< HEAD
         clipFeatures = clipFeatures,
         clippingQuantile = clippingQuantile,
-=======
->>>>>>> 9db50505
     )
     logger.info(" Loaded new datasets ")
 #######################################
