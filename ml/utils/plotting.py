--- conflicted
+++ resolved
@@ -343,15 +343,7 @@
     # Protection for nans - bad approach as it over writes the original data
     x0 = np.nan_to_num(x0, nan=np.inf) # set to infinite, thereby removing the dummy value from the plotting range
     x1 = np.nan_to_num(x1, nan=np.inf) # set to infinite, thereby removing the dummy value from the plotting range
-<<<<<<< HEAD
-    print("x0 :  {}".format(x0))
-    print("x1 :  {}".format(x1))
-    print("w0 :  {}".format(w0))
-    print("w1 :  {}".format(w1))
-
-=======
-    
->>>>>>> 9db50505
+
     n0, _, _ = plt.hist(x0, weights=w0, bins=bins, label='original', **hist_settings_nom)
     n1, _, _ = plt.hist(x1, weights=w1, bins=bins, label='resampled', **hist_settings_alt)
     plt.savefig(f'plots/subsample_raw_{ratioName}.png')
@@ -410,38 +402,6 @@
     plt.savefig(f'plots/ratio_{ratioName}.png')
     plt.clf()
     plt.close()
-
-<<<<<<< HEAD
-def subsample(x0, w0, label, nEvents, globalName, featureNames=[]):
-    
-    w0 = w0.flatten()
-    
-    # Remove negative probabilities - maintains proportionality still by abs()
-    w0_abs = abs(w0)
-
-    # Dataset 0 probability proportionality sub-sampling
-    x0_len = x0.shape[0]
-    w0_abs_sum = int(w0_abs.sum())
-    w0_abs = w0_abs / w0_abs.sum()
-    weighted_data0 = np.random.choice(range(x0_len), nEvents, p = w0_abs)
-    subsampled_x0 = x0.copy()[weighted_data0]
-    
-    # set of +-1 weights, depending on the sign of the original weight
-    w0_ones = np.ones(x0_len)
-    w0_ones[w0<0] = -1
-    subsampled_w0 = w0_ones.copy()[weighted_data0]
-    
-    #===========================================================================
-    for n, feature in enumerate(featureNames):
-        draw_resampled_ratio(x0[:,n], w0/np.sum(w0), subsampled_x0[:,n], subsampled_w0/np.sum(subsampled_w0), "_subsample_{}_{}".format(globalName,feature))
-    #===========================================================================
-    
-    # Create the labels
-    subsampled_y0 = np.full(subsampled_x0.shape, label)
-
-    return (subsampled_x0, subsampled_w0, subsampled_y0)
-=======
->>>>>>> 9db50505
     
 def weight_obs_data(x0, x1, w0, w1, ratioName=''):
 
