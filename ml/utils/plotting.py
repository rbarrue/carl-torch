--- conflicted
+++ resolved
@@ -19,17 +19,12 @@
 from .tools import create_missing_folders
 
 logger = logging.getLogger(__name__)
-<<<<<<< HEAD
 hist_settings_nom = {'alpha': 0.25, 'color':'blue'}
 hist_settings_alt = {'alpha': 0.25, 'color':'orange'}
 hist_settings_CARL = {'histtype':'step', 'color':'black', 'linewidth':1, 'linestyle':'--'}
 hist_settings_CARL_ratio = {'color':'black', 'linewidth':1, 'linestyle':'--'}
 #hist_settings1_step = {'color':'black', 'linewidth':1, 'linestyle':'--'}
-=======
-hist_settings0 = {'alpha': 0.3}
-hist_settings1 = {'histtype':'step', 'color':'black', 'linewidth':1, 'linestyle':'--'}
-hist_settings1_step = {"color": "black", "linewidth": 3, "linestyle": "--"}
->>>>>>> e5a00d7c
+
 
 def draw_unweighted_distributions(x0, x1,
                                   weights,
