from __future__ import absolute_import, division, print_function, unicode_literals
# import os
# import time
import logging
import tarfile
import torch
import pickle
import numpy as np
import tracemalloc
import gc
# import pandas as pd
import seaborn as sns
# from pandas.plotting import scatter_matrix
# import multiprocessing
import matplotlib
matplotlib.use('Agg')
import matplotlib.pyplot as plt
# from functools import partial
from collections import defaultdict,OrderedDict
from .tools import create_missing_folders, load, load_and_check, HarmonisedLoading
from .plotting import subsample,draw_weighted_distributions, draw_unweighted_distributions, draw_ROC, draw_Obs_ROC, resampled_obs_and_roc, plot_calibration_curve, draw_weights, draw_scatter
from sklearn.model_selection import train_test_split
import yaml
import copy
logger = logging.getLogger(__name__)


class Loader():
    """
    Loading of data.
    """
    def __init__(self):
        super(Loader, self).__init__()
        self.Filter=None

    def loading(
        self,
        folder=None,
        plot=False,
        global_name="Test",
        features=[],
        weightFeature="DummyEvtWeight",
        TreeName = "Tree",
        x0 = None,
        x1 = None,
        randomize = False,
        save = False,
        correlation = True,
        preprocessing = False,
        nentries = 0,
        pathA = '',
        pathB = '',
        normalise = False,
        debug = False,
        noTar = True,
        weight_preprocess = False,
        weight_preprocess_nsigma = 3,
        large_weight_clipping = False,
        large_weight_clipping_threshold = 1e7,
        weight_polarity = False,
        scaling="minmax",
        algorithms=None,
    ):
        """
        Parameters
        ----------
        folder : str or None
            Path to the folder where the resulting samples should be saved (ndarrays in .npy format). Default value:            None.
        plot : bool, optional
            make validation plots
        global_name : str
            Name of containing folder for executed training or evaluation run
        do : str
            Decide what samples to use. Can either be Sherpa Vs Madgraph ('sherpaVsMG5'), Renormalization scale up vs down ('mur') or qsf scale up vs down ('qsf')
            Default value: 'sherpaVsMG5'
        x0 : dataframe of none
            Either pass a dataframe as in notebook, or None to load sample according to do option.
        x1 : dataframe of none
            Either pass a dataframe as in notebook, or None to load sample according to do option.
        randomize : bool, optional
            Randomize training sample. Default value:
            False
        save : bool, optional
            Save training ans test samples. Default value:
            False

        weight_preprocess: bool, optional
            event weigth pre-processing by mapping event weights that are larger N*standard deviation to the mean value.

        large_weight_clipping: bool, optional
            clipping large event weight.

        Returns
        -------
        x : ndarray
            Observables with shape `(n_samples, n_observables)`. The same information is saved as a file in the given
            folder.
        y : ndarray
            Class label with shape `(n_samples, n_parameters)`. `y=0` (`1`) for events sample from the numerator
            (denominator) hypothesis. The same information is saved as a file in the given folder.
        """

        # Create folders for storage
        create_missing_folders([folder+'/'+global_name])
        create_missing_folders(['plots'])

        # Extract the TTree data as pandas dataframes
        (
            x0, w0, vlabels0,
            x1, w1, vlabels1
        )  = HarmonisedLoading(fA = pathA, fB = pathB,
                               features=features, weightFeature=weightFeature,
                               nentries = int(nentries), TreeName = TreeName, 
                               weight_polarity=weight_polarity, Filter=self.Filter)


        # Run if requested debugging by user
        if debug:
            logger.info("Data sets for training (pandas dataframe)")
            logger.info("   X0:")
            logger.info(x0)
            logger.info("   X1:")
            logger.info(x1)

        # Pre-process for outliers
        logger.info(" Starting filtering")
        if preprocessing:
            factor = 5 # 5 sigma deviation
            x00 = len(x0)
            x10 = len(x1)
            for column in x0.columns:
                upper_lim0 = x0[column].mean () + x0[column].std () * factor
                upper_lim1 = x1[column].mean () + x1[column].std () * factor
                lower_lim0 = x0[column].mean () - x0[column].std () * factor
                lower_lim1 = x1[column].mean () - x1[column].std () * factor
                upper_lim = upper_lim0 if upper_lim0 > upper_lim1 else upper_lim1
                lower_lim = lower_lim0 if lower_lim0 < lower_lim1 else lower_lim1

                # If the std = 0, then skip as this is a singular value feature
                #   Can happen during zero-padding
                if x0[column].std == 0 or x1[column].std () == 0:
                    continue

                if debug:
                    logger.info("Column: {}:".format(column))
                    logger.info("Column: {},  mean0 = {}".format(column, x0[column].mean ()))
                    logger.info("Column: {},  mean1 = {}".format(column, x1[column].mean ()))
                    logger.info("Column: {},  std0 = {}".format(column, x0[column].std ()))
                    logger.info("Column: {},  std1 = {}".format(column, x1[column].std ()))
                    logger.info("Column: {},  lower limit = {}".format(column,lower_lim))
                    logger.info("Column: {},  upper limit = {}".format(column,upper_lim))
                x0_mask = (x0[column] < upper_lim) & (x0[column] > lower_lim)
                x1_mask = (x1[column] < upper_lim) & (x1[column] > lower_lim)

                x0 = x0[x0_mask]
                x1 = x1[x1_mask]

                # Filter weights
                w0 = w0[x0_mask]
                w1 = w1[x1_mask]
            x0 = x0.round(decimals=2)
            x1 = x1.round(decimals=2)

            if debug:
                logger.info(" Filtered x0 outliers in percent: %.2f", (x00-len(x0))/len(x0)*100)
                logger.info(" Filtered x1 outliers in percent: %.2f", (x10-len(x1))/len(x1)*100)
                logger.info("weight vector (0): {}".format(w0))
                logger.info("weight vector (1): {}".format(w1))


        if correlation:
            cor0 = x0.corr()
            sns.heatmap(cor0, annot=True, cmap=plt.cm.Reds)
            cor_target = abs(cor0[x0.columns[0]])
            relevant_features = cor_target[cor_target>0.5]
            if plot:
                plt.savefig('plots/scatterMatrix_'+global_name+'.png')
                plt.clf()

        #if plot and int(nentries) > 10000: # no point in plotting distributions with too few events
        #    logger.info(" Making plots")
        #    draw_unweighted_distributions(x0.to_numpy(), x1.to_numpy(),
        #                                  np.ones(x0.to_numpy()[:,0].size),
        #                                  x0.columns,
        #                                  vlabels1,
        #                                  binning,
        #                                  global_name,
        #                                  nentries,
        #                                  plot)

        # sort dataframes alphanumerically
        x0 = x0[sorted(x0.columns)]
        x1 = x1[sorted(x1.columns)]

<<<<<<< HEAD
        show_memory_usage()

        #get metadata, i.e. max, min, mean, std of all the variables in the dataframes
=======
        # get metadata, i.e. max, min, mean, std of all the variables in the dataframes
>>>>>>> eaba3c97
        #metaData = defaultdict()
        metaData = OrderedDict()
        if scaling == "standard":
            metaData = {v : (x0[v].mean() , x0[v].std()) for v in  x0.columns }
            logger.info("Storing Z0 Standard scaling metadata: {}".format(metaData))
        elif scaling == "minmax":
            #metaData = {v : OrderedDict({x0[v].min() if x0[v].min() < x1[v].min() else x1[v].min(), x0[v].max() if x0[v].max() > x1[v].max() else x1[v].max() } for v in  x0.columns) }
            metaData = {v : (x0[v].min() if x0[v].min() < x1[v].min() else x1[v].min(), x0[v].max() if x0[v].max() > x1[v].max() else x1[v].max())  for v in  x0.columns }
            for v in x0.columns:
                logger.info("Storing minmax scaling min:: {}".format( x0[v].min() if x0[v].min() < x1[v].min() else x1[v].min() ))
                logger.info("Storing minmax scaling max: {}".format(  x0[v].max() if x0[v].max() > x1[v].max() else x1[v].max() ))
            logger.info("Storing minmax scaling metadata: {}".format(metaData))
<<<<<<< HEAD
        
        show_memory_usage()

        if nentries > x0.shape[0] or nentries > x1.shape[0]:
            logger.info("Fewer entries in the input than selected by the -e flag. Using all events ({}).".format(x0.shape[0]))

        logger.info("Sampling x0, w0, vlabels0 ...")
        x0 = x0.sample(min(nentries,x0.shape[0])) if nentries!=-1 else x0.sample(frac=1.0)
        gc.collect()
=======

        # Shuffle the dataframes
        logger.info("Shuffling the dataframe for x0 & w0")
        x0 = x0.sample(frac=1.0, random_state=1) # random_state set to 1 for reproducibility
>>>>>>> eaba3c97
        w0 = w0.iloc[x0.index]
        logger.info("...done.")

<<<<<<< HEAD
        show_memory_usage()

        logger.info("Sampling x1, w1, vlabels1 ...")
        x1 = x1.sample(min(nentries,x1.shape[0])) if nentries!=-1 else x1.sample(frac=1.0)
        gc.collect()
=======
        logger.info("Shuffling dataframe for x1 & w1")
        x1 = x1.sample(frac=1.0, random_state=1) # random_state set to 1 for reproducibility
>>>>>>> eaba3c97
        w1 = w1.iloc[x1.index]
        logger.info("...done.")


        # Create the numpy arrays
        X0 = x0.to_numpy()
        X1 = x1.to_numpy()        

        # Convert weights to numpy
        w0 = w0.to_numpy()
        w1 = w1.to_numpy()

        # Target labels
        y0 = np.zeros(X0.shape[0])
        y1 = np.ones(X1.shape[0])

        if normalise:
            w0 = w0/(w0.sum())
            w1 = w1/(w1.sum())

        # Train, test splitting of input dataset
        X0_train, X0_test, y0_train, y0_test, w0_train, w0_test = train_test_split(X0, y0, w0, test_size=0.05, random_state=42)
        X1_train, X1_test, y1_train, y1_test, w1_train, w1_test = train_test_split(X1, y1, w1, test_size=0.05, random_state=42)

        X0_train, X0_val,  y0_train, y0_val, w0_train, w0_val =  train_test_split(X0_train, y0_train, w0_train, test_size=0.50, random_state=42)
        X1_train, X1_val,  y1_train, y1_val, w1_train, w1_val =  train_test_split(X1_train, y1_train, w1_train, test_size=0.50, random_state=42)

        print("x0_train size: {}".format(X0_train.shape))
        print("x0_test size:  {}".format(X0_test.shape))
        print("x0_val size:   {}".format(X0_val.shape))

        print("x1_train size: {}".format(X1_train.shape))
        print("x1_test size:  {}".format(X1_test.shape))
        print("x1_val size:   {}".format(X1_val.shape))

        print("y0_train size: {}".format(y0_train.shape))
        print("y0_test size:  {}".format(y0_test.shape))
        print("y0_val size:   {}".format(y0_val.shape))

        print("y1_train size: {}".format(y1_train.shape))
        print("y1_test size:  {}".format(y1_test.shape))
        print("y1_val size:   {}".format(y1_val.shape))

        print("w0_train size: {}".format(w0_train.shape))
        print("w0_test size:  {}".format(w0_test.shape))
        print("w0_val size:   {}".format(w0_val.shape))

        print("w1_train size: {}".format(w1_train.shape))
        print("w1_test size:  {}".format(w1_test.shape))
        print("w1_val size:   {}".format(w1_val.shape))
        print("++++++++++++++++++++++++++++++++")

        if algorithms is not None and "subsample" in algorithms:
            # Extract the feature names from the columns of the dataframe - used in sub-sampling
            featureNames = x0.columns

            # Apply Sub-sampling
            ratio = int( w1.sum()/w0.sum() )
            X0_train, w0_train, y0_train = subsample(X0_train, w0_train, 0, w0_train.shape[0], global_name, featureNames="x0_train_"+featureNames) 
            X0_val, w0_val, y0_val = subsample(X0_val, w0_val, 0, w0_val.shape[0], global_name, featureNames="x0_val_"+featureNames) 
            X0_test, w0_test, y0_test = subsample(X0_test, w0_test, 0, w0_test.shape[0], global_name, featureNames="x0_test_"+featureNames) 

            X1_train, w1_train, y1_train = subsample(X1_train, w1_train, 1, int(w0_train.shape[0] * ratio ), global_name, featureNames="x1_train_"+featureNames) 
            X1_val, w1_val, y1_val = subsample(X1_val, w1_val, 1, int(w0_val.shape[0] * ratio ), global_name, featureNames="x1_val_"+featureNames) 
            X1_test, w1_test, y1_test = subsample(X1_test, w1_test, 1, int(w0_test.shape[0] * ratio ), global_name, featureNames="x1_test_"+featureNames) 


        print("x0_train size: {}".format(X0_train.shape))
        print("x0_test size:  {}".format(X0_test.shape))
        print("x0_val size:   {}".format(X0_val.shape))

        print("x1_train size: {}".format(X1_train.shape))
        print("x1_test size:  {}".format(X1_test.shape))
        print("x1_val size:   {}".format(X1_val.shape))

        print("y0_train size: {}".format(y0_train.shape))
        print("y0_test size:  {}".format(y0_test.shape))
        print("y0_val size:   {}".format(y0_val.shape))

        print("y1_train size: {}".format(y1_train.shape))
        print("y1_test size:  {}".format(y1_test.shape))
        print("y1_val size:   {}".format(y1_val.shape))

        print("w0_train size: {}".format(w0_train.shape))
        print("w0_test size:  {}".format(w0_test.shape))
        print("w0_val size:   {}".format(w0_val.shape))

        print("w1_train size: {}".format(w1_train.shape))
        print("w1_test size:  {}".format(w1_test.shape))
        print("w1_val size:   {}".format(w1_val.shape))


        #cliping large weights, and replace it by 1.0
        raw_w0_train = None
        raw_w1_train = None
        raw_w0_val = None
        raw_w1_val = None
        if large_weight_clipping or weight_preprocess:
            raw_w0_train = copy.deepcopy(w0_train)
            raw_w1_train = copy.deepcopy(w1_train)
            raw_w0_val = copy.deepcopy(w0_val)
            raw_w1_val = copy.deepcopy(w1_val)
            raw_w0_train_sum = w0_train.sum()
            raw_w1_train_sum = w1_train.sum()
            raw_w0_val_sum = w0_val.sum()
            raw_w1_val_sum = w1_val.sum()
            logger.info(f"Training sum w0={raw_w0_train_sum}")
            logger.info(f"Training sum w1={raw_w1_train_sum}")
            logger.info(f"Validation sum w0={raw_w0_val_sum}")
            logger.info(f"Validation sum w1={raw_w1_val_sum}")

        if large_weight_clipping:
            clip_threshold = (-large_weight_clipping_threshold, large_weight_clipping_threshold)
            w0_train = w0_train.clip(*clip_threshold)
            w1_train = w1_train.clip(*clip_threshold)
            w0_val = w0_val.clip(*clip_threshold)
            w1_val = w1_val.clip(*clip_threshold)
            w0_train_sum = w0_train.sum()
            w1_train_sum = w1_train.sum()
            w0_val_sum = w0_val.sum()
            w1_val_sum = w1_val.sum()
            w0_train_per_change = (w0_train_sum - raw_w0_train_sum)/raw_w0_train_sum
            w1_train_per_change = (w1_train_sum - raw_w1_train_sum)/raw_w1_train_sum
            w0_val_per_change = (w0_val_sum - raw_w0_val_sum)/raw_w0_val_sum
            w1_val_per_change = (w1_val_sum - raw_w1_val_sum)/raw_w1_val_sum
            logger.info(f"After large weight clipping, training sum w0={w0_train_sum}, {w0_train_per_change}")
            logger.info(f"After large weight clipping, training sum w1={w1_train_sum}, {w1_train_per_change}")
            logger.info(f"After large weight clipping, validation sum w0={w0_val_sum}, {w0_val_per_change}")
            logger.info(f"After large weight clipping, validation sum w1={w1_val_sum}, {w1_val_per_change}")

        if weight_preprocess:
            w0_train_mean = np.mean(w0_train)
            w1_train_mean = np.mean(w1_train)
            w0_val_mean = np.mean(w0_val)
            w1_val_mean = np.mean(w1_val)
            w0_train_std = np.std(w0_train)
            w1_train_std = np.std(w1_train)
            w0_val_std = np.std(w0_val)
            w1_val_std = np.std(w1_val)

            local_buffers = {
                "w0_train" : {"weight" : w0_train, "mean" : w0_train_mean, "std" : w0_train_std},
                "w1_train" : {"weight" : w1_train, "mean" : w1_train_mean, "std" : w1_train_std},
                "w0_val" : {"weight" : w0_val, "mean" : w0_val_mean, "std" : w0_val_std},
                "w1_val" : {"weight" : w1_val, "mean" : w1_val_mean, "std" : w1_val_std},
            }

            for name, buffer in local_buffers.items():
                simga_above = buffer["mean"] + weight_preprocess_nsigma * abs(buffer["std"])
                simga_below = buffer["mean"] - weight_preprocess_nsigma * abs(buffer["std"])
                m_weight = buffer["weight"]
                sum_w = m_weight.sum()
                m_weight[ m_weight > simga_above] = buffer["mean"]
                m_weight[ m_weight < simga_below] = buffer["mean"]
                per_change = (m_weight.sum() - sum_w)/sum_w
                logger.info(f"After weight preprocessing with {buffer['mean']}, +-{buffer['std']}, training sum {name}={m_weight.sum()}, {per_change}")

        # finalizing dataset format
        X_train = np.vstack([X0_train, X1_train])
        y_train = np.concatenate((y0_train, y1_train), axis=None)
        w_train = np.concatenate((w0_train, w1_train), axis=None)

        # Since we don't pass these 3 variables back, just save it and set to None
        # to avoid too much RAM usage.
        #X_val   = np.vstack([X0_val, X1_val])
        #y_val = np.concatenate((y0_val, y1_val), axis=None)
        #w_val = np.concatenate((w0_val, w1_val), axis=None)

        # X = np.vstack([X0, X1])
        # y = np.concatenate((y0, y1), axis=None)
        # w = np.concatenate((w0, w1), axis=None)

        # save data
        if folder is not None and save:
            np.save(folder + global_name + "/X_train_" +str(nentries)+".npy", X_train)
            np.save(folder + global_name + "/y_train_" +str(nentries)+".npy", y_train)
            np.save(folder + global_name + "/w_train_" +str(nentries)+".npy", w_train)

            X_val = np.vstack([X0_val, X1_val])
            np.save(folder + global_name + "/X_val_"   +str(nentries)+".npy", X_val)
            X_val = None

            y_val = np.concatenate((y0_val, y1_val), axis=None)
            np.save(folder + global_name + "/y_val_"   +str(nentries)+".npy", y_val)
            y_val = None

            w_val = np.concatenate((w0_val, w1_val), axis=None)
            np.save(folder + global_name + "/w_val_"   +str(nentries)+".npy", w_val)
            w_val = None

            np.save(folder + global_name + "/X0_val_"  +str(nentries)+".npy", X0_val)
            np.save(folder + global_name + "/X1_val_"  +str(nentries)+".npy", X1_val)
            np.save(folder + global_name + "/w0_val_"  +str(nentries)+".npy", w0_val)
            np.save(folder + global_name + "/w1_val_"  +str(nentries)+".npy", w1_val)
            np.save(folder + global_name + "/X0_train_"+str(nentries)+".npy", X0_train)
            np.save(folder + global_name + "/X1_train_"+str(nentries)+".npy", X1_train)
            np.save(folder + global_name + "/w0_train_"  +str(nentries)+".npy", w0_train)
            np.save(folder + global_name + "/w1_train_"  +str(nentries)+".npy", w1_train)
            if large_weight_clipping or weight_preprocess:
                np.save(folder + global_name + "/w0_train_raw_"  +str(nentries)+".npy", raw_w0_train)
                np.save(folder + global_name + "/w1_train_raw_"  +str(nentries)+".npy", raw_w1_train)
                np.save(folder + global_name + "/w0_val_raw_"  +str(nentries)+".npy", raw_w0_val)
                np.save(folder + global_name + "/w1_val_raw_"  +str(nentries)+".npy", raw_w1_val)
            f = open(folder + global_name + "/metaData_"+str(nentries)+".pkl", "wb")
            pickle.dump(metaData, f)
            f.close()
            #Tar data files if training is done on GPU
            if torch.cuda.is_available() and not noTar:
                plot = False #don't plot on GPU...
                tar = tarfile.open("data_out.tar.gz", "w:gz")
                for name in [folder + global_name + "/X_train_" +str(nentries)+".npy",
                             folder + global_name + "/y_train_" +str(nentries)+".npy",
                             folder + global_name + "/X_val_"   +str(nentries)+".npy",
                             folder + global_name + "/y_val_"   +str(nentries)+".npy",
                             folder + global_name + "/X0_val_"  +str(nentries)+".npy",
                             folder + global_name + "/X1_val_"  +str(nentries)+".npy",
                             folder + global_name + "/w0_val_"  +str(nentries)+".npy",
                             folder + global_name + "/w1_val_"  +str(nentries)+".npy",
                             folder + global_name + "/X0_train_"+str(nentries)+".npy",
                             folder + global_name + "/X1_train_"+str(nentries)+".npy",
                             folder + global_name + "/w0_train_"  +str(nentries)+".npy",
                             folder + global_name + "/w1_train_"  +str(nentries)+".npy"]:
                    tar.add(name)
                    f = open(folder + global_name + "/metaData_"+str(nentries)+".pkl", "wb")
                    pickle.dump(metaData, f)
                    f.close()
                tar.close()

        return X_train, y_train, X0_train, X1_train, w_train, w0_train, w1_train, metaData



    def load_result(
        self,
        x0,
        x1,
        w0,
        w1,
        metaData,
        weights = None,
        label = None,
        features=[],
        plot = False,
        nentries = 0,
        global_name="Test",
        plot_ROC = True,
        plot_obs_ROC = True,
        plot_resampledRatio=False,
        ext_binning = None,
        ext_plot_path=None,
        verbose=False,
        normalise = False,
        scaling="minmax",
    ):
        """
        Parameters
        ----------
        weights : ndarray
            r_hat weights:
        Returns
        -------
        """

        if verbose:
            logger.info("Extracting numpy data features")

        # Get data - only needed for column names which we can use features instead
        #x0df, weights0, labels0 = load(f = pathA,
        #                     features=features, weightFeature=weightFeature,
        #                     n = int(nentries), t = TreeName)
        #x1df, weights1, labels1 = load(f = pathB,
        #                     features=features, weightFeature=weightFeature,
        #                     n = int(nentries), t = TreeName)

        # load samples
        X0 = load_and_check(x0, memmap_files_larger_than_gb=1.0,  name="nominal features")
        X0 = np.nan_to_num(X0, nan=-1.0, posinf = 0.0, neginf=0.0)
        X1 = load_and_check(x1, memmap_files_larger_than_gb=1.0, name="variation features")
        X1 = np.nan_to_num(X1, nan=-1.0, posinf = 0.0, neginf=0.0)
        W0 = load_and_check(w0, memmap_files_larger_than_gb=1.0, name="nominal weights")
        W1 = load_and_check(w1, memmap_files_larger_than_gb=1.0, name="variation weights")

        if isinstance(metaData, str):
            metaDataFile = open(metaData, 'rb')
            metaDataDict = pickle.load(metaDataFile)
            metaDataFile.close()
        else:
            metaDataDict = metaData
        #weights = weights / weights.sum() * len(X1)

        # Calculate the maximum of each column and minimum and then allocate bins
        if verbose:
            logger.info("Calculating min/max range for plots & binning")
        binning = defaultdict()
        minmax = defaultdict()
        divisions = 100 # 50 default

        # external binning from yaml file.
        if ext_binning:
            with open(ext_binning, "r") as f:
                ext_binning = yaml.load(f, yaml.FullLoader)

        #for idx,column in enumerate(x0df.columns):
        for idx,(key,pair) in enumerate(metaDataDict.items()):

            # check to see if variable is in the yaml file.
            # if not, proceed to automatic binning
            if ext_binning is not None:
                try:
                    binning[idx] = np.arange(*ext_binning["binning"][key])
                    continue
                except KeyError:
                    pass

            #max = x0df[column].max()
            # Check for integer values in plotting data only, this indicates that no capping on data range needed
            #  as integer values indicate well bounded data
            intTest = [ (i % 1) == 0  for i in X0[:,idx] ]
            intTest = all(intTest) #np.all(intTest == True)
            upperThreshold = 100 if intTest or np.any(X0[:,idx] < 0) else 98
            max = np.percentile(X0[:,idx], upperThreshold)
            lowerThreshold = 0 if (np.any(X0[:,idx] < 0 ) or intTest) else 0
            min = np.percentile(X0[:,idx], lowerThreshold)
            minmax[idx] = [min,max]
            binning[idx] = np.linspace(min, max, divisions)
            if verbose:
                logger.info("<loading.py::load_result>::   Column {}:  min  =  {},  max  =  {}".format(column,min,max))
                print(binning[idx])       

        # no point in plotting distributions with too few events, they only look bad
        #if int(nentries) > 5000:
        # plot ROC curves
        logger.info("<loading.py::load_result>::   Printing ROC")
        if plot_ROC:
            draw_ROC(X0, X1, W0, W1, weights, label, global_name, nentries, plot)
        if plot_obs_ROC:
            draw_Obs_ROC(X0, X1, W0, W1, weights, label, global_name, nentries, plot, plot_resampledRatio)

        if verbose:
            logger.info("<loading.py::load_result>::   Printing weighted distributions")
        # plot reweighted distributions
        draw_weighted_distributions(
            X0, X1, W0, W1,
            weights,
            metaDataDict.keys(),#x0df.columns,
            binning,
            label,
            global_name, nentries, plot, ext_plot_path,
            normalise,
        )

    def validate_result(
        self,
        weightCT = None,
        weightCA = None,
        do = 'dilepton',
        var = 'QSFUP',
        plot = False,
        n = 0,
        path = '',
    ):
        """
        Parameters
        ----------
        weightsCT : ndarray
            weights from carl-torch:
        weightsCA : ndarray
            weights from carlAthena:
        Returns
        -------
        """
        # draw histograms comparing weight from carl-torch (weightCT) from weight infered through carlAthena (ca.weight)
        draw_weights(weightCT, weightCA, var, do, n, plot)
        draw_scatter(weightCT, weightCA, var, do, n)

    def load_calibration(
        #self,
        #y_true,
        #p1_raw = None,
        #p1_cal = None,
        #label = None,
        #do = 'dilepton',
        #var = 'QSFUP',
        #plot = False
        self,
        y_true,
        p1_raw,
        p1_cal,
        label = None,
        features=[],
        plot = False,
        global_name="Test"

    ):
        """
        Parameters
        ----------
        y_true : ndarray
            true targets
        p1_raw : ndarray
            uncalibrated probabilities of the positive class
        p1_cal : ndarray
            calibrated probabilities of the positive class
        Returns
        -------
        """

        # load samples
        y_true  = load_and_check(y_true,  memmap_files_larger_than_gb=1.0)
        plot_calibration_curve(y_true, p1_raw, p1_cal, global_name, plot)<|MERGE_RESOLUTION|>--- conflicted
+++ resolved
@@ -192,13 +192,7 @@
         x0 = x0[sorted(x0.columns)]
         x1 = x1[sorted(x1.columns)]
 
-<<<<<<< HEAD
-        show_memory_usage()
-
-        #get metadata, i.e. max, min, mean, std of all the variables in the dataframes
-=======
         # get metadata, i.e. max, min, mean, std of all the variables in the dataframes
->>>>>>> eaba3c97
         #metaData = defaultdict()
         metaData = OrderedDict()
         if scaling == "standard":
@@ -211,35 +205,15 @@
                 logger.info("Storing minmax scaling min:: {}".format( x0[v].min() if x0[v].min() < x1[v].min() else x1[v].min() ))
                 logger.info("Storing minmax scaling max: {}".format(  x0[v].max() if x0[v].max() > x1[v].max() else x1[v].max() ))
             logger.info("Storing minmax scaling metadata: {}".format(metaData))
-<<<<<<< HEAD
-        
-        show_memory_usage()
-
-        if nentries > x0.shape[0] or nentries > x1.shape[0]:
-            logger.info("Fewer entries in the input than selected by the -e flag. Using all events ({}).".format(x0.shape[0]))
-
-        logger.info("Sampling x0, w0, vlabels0 ...")
-        x0 = x0.sample(min(nentries,x0.shape[0])) if nentries!=-1 else x0.sample(frac=1.0)
-        gc.collect()
-=======
 
         # Shuffle the dataframes
         logger.info("Shuffling the dataframe for x0 & w0")
         x0 = x0.sample(frac=1.0, random_state=1) # random_state set to 1 for reproducibility
->>>>>>> eaba3c97
         w0 = w0.iloc[x0.index]
         logger.info("...done.")
 
-<<<<<<< HEAD
-        show_memory_usage()
-
-        logger.info("Sampling x1, w1, vlabels1 ...")
-        x1 = x1.sample(min(nentries,x1.shape[0])) if nentries!=-1 else x1.sample(frac=1.0)
-        gc.collect()
-=======
         logger.info("Shuffling dataframe for x1 & w1")
         x1 = x1.sample(frac=1.0, random_state=1) # random_state set to 1 for reproducibility
->>>>>>> eaba3c97
         w1 = w1.iloc[x1.index]
         logger.info("...done.")
 
