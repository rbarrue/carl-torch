--- conflicted
+++ resolved
@@ -6,11 +6,7 @@
 should_transfer_files   = YES
 transfer_input_files    = carl-torch.tar.gz
 when_to_transfer_output = ON_EXIT
-<<<<<<< HEAD
 +JobFlavour              = "longlunch"
-=======
-+JobFlavour             = longlunch
->>>>>>> 820b196a
 request_GPUs = 1
 request_CPUs = 0
 queue