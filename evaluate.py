import os
import sys
import logging
import numpy as np
<<<<<<< HEAD
import json

=======
from arg_handler import arg_handler_eval
>>>>>>> 6248cd9b
from ml import RatioEstimator
from ml.utils.loading import Loader
from arg_handler import arg_handler_eval

logger = logging.getLogger(__name__)


def datafiles_path_preparation(
    data_path, tag_name, nevent, user_config=None, skip_ok=True
):
    """
    Generate data files path for used in the evaluation.

    The user_config accepts file in JSON file format if specific file is request
    by the users.
    """

    metadata = f"{data_path}/data/{tag_name}/metaData_{nevent}.pkl"
    spec_meta = f"{data_path}/data/{tag_name}/metaData_{nevent}_spectator.pkl"

    # should hamonize the file naming in future
    features_file_map = {"x0": "X0", "x1": "X1", "w0": "w0", "w1": "w1"}
    spectator_file_map = {"x0": "spec_x0", "x1": "spec_x1", "w0": "w0", "w1": "w1"}

    # setting up default data files
    data_files_path = {
        "model": f"{data_path}/models/{tag_name}_carl_{nevent}",
        "train": {
            x: f"{data_path}/data/{tag_name}/{y}_train_{nevent}.npy"
            for x, y in features_file_map.items()
        },
        "val": {
            x: f"{data_path}/data/{tag_name}/{y}_val_{nevent}.npy"
            for x, y in features_file_map.items()
        },
        "spectator-train": {
            x: f"{data_path}/data/{tag_name}/{y}_train_{nevent}.npy"
            for x, y in spectator_file_map.items()
        },
        "spectator-val": {
            x: f"{data_path}/data/{tag_name}/{y}_val_{nevent}.npy"
            for x, y in spectator_file_map.items()
        },
    }
    # add meta data path
    for key in ["train", "val"]:
        data_files_path[key].update({"metaData": metadata})
    for key in ["spectator-train", "spectator-val"]:
        data_files_path[key].update({"metaData": spec_meta})
    # check user specified data files
    if user_config is not None:
        with open(user_config, "r") as f:
            user_fdata = json.load(f)
            logger.info(f"user file data: {user_fdata}")
            data_files_path.update(user_fdata)
    logger.info(f"data file: {data_files_path}")

    # check trained files
    check_lists = {
        "train": data_files_path["train"],
        "val": data_files_path["val"],
        "spec-train": data_files_path["spectator-train"],
        "spec-val": data_files_path["spectator-val"],
    }
    for name, check_list in check_lists.items():
        logger.info(f"Checking files for {name}")
        flist = check_list.values()
        if not all(map(os.path.exists, flist)):
            logger.warning(f"Cannot locate all of the files {flist}")
        if not skip_ok:
            logger.info("ABORTING")
            sys.exit()
        # setting it to empty dict
        check_list = {}

    return data_files_path


#################################################
opts = arg_handler_eval()
<<<<<<< HEAD
# nominal = opts.nominal
# variation = opts.variation
=======
nominal  = opts.nominal
variation = opts.variation
>>>>>>> 6248cd9b
n = opts.nentries
p = opts.datapath
global_name = opts.global_name
features = opts.features.split(",")
weightFeature = opts.weightFeature
treename = opts.treename
binning = opts.binning
normalise = opts.normalise
scale_method = opts.scale_method
output = opts.output
carl_weight_clipping = opts.carl_weight_clipping
datafile = opts.datafile
#################################################

data_files = datafiles_path_preparation(output, global_name, n, datafile)

# loading model
loading = Loader()
carl = RatioEstimator()
carl.scaling_method = scale_method
<<<<<<< HEAD
carl.load(data_files["model"])

evaluate = ["train", "val"]
for eval_mode in evaluate:
    if not data_files[eval_mode]:
        logger.warning(f"check input file path, skipping {eval_mode}")
        continue
    logger.info(f"Running evaluation for {eval_mode}")
    r_hat, s_hat = carl.evaluate(x=data_files[eval_mode]["x0"])
    logger.info(f"{s_hat=}")
    logger.info(f"{r_hat=}")
    w = 1.0 / r_hat  # I thought r_hat = p_{1}(x) / p_{0}(x) ???
    # Correct nan's and inf's to 1.0 corrective weights as they are useless in this instance. Warning
    # to screen should already be printed
    # if carl_weight_protection:
    w = np.nan_to_num(w, nan=1.0, posinf=1.0, neginf=1.0)

    # Weight clipping if requested by user
    if carl_weight_clipping:
        carl_w_clipping = np.percentile(w, carl_weight_clipping)
=======
if model:
    carl.load(model, global_name=global_name, nentries=n)
else:
    carl.load('models/'+global_name+'_carl_'+str(n), global_name=global_name, nentries=n)
evaluate = ['train','val']
raw_w = "raw_" if raw_weight else ""
for i in evaluate:
    logger.info("Running evaluation for {}".format(i))
    r_hat, s_hat = carl.evaluate(x='data/'+global_name+'/X0_'+i+'_'+str(n)+'.npy')
    logger.info("s_hat = {}".format(s_hat))
    logger.info("r_hat = {}".format(r_hat))
    w = 1./r_hat   # I thought r_hat = p_{1}(x) / p_{0}(x) ???
    # Correct nan's and inf's to 1.0 corrective weights as they are useless in this instance. Warning
    # to screen should already be printed
    if opts.weight_protection:
        w = np.nan_to_num(w, nan=1.0, posinf=1.0, neginf=1.0)
    
    # Weight clipping if requested by user
    if opts.weight_threshold < 100:
        carl_w_clipping = np.percentile(w, opts.weight_threshold)
>>>>>>> 6248cd9b
        w[w > carl_w_clipping] = carl_w_clipping

    logger.info(f"{w=}")
    logger.info(f"Loading Result for {eval_mode}")
    loading.load_result(
        **data_files[eval_mode],
        weights=w,
        features=features,
        # weightFeature=weightFeature,
        label=eval_mode,
        plot=True,
        nentries=n,
        global_name=global_name,
        plot_ROC=opts.plot_ROC,
        plot_obs_ROC=opts.plot_obs_ROC,
        ext_binning=binning,
        normalise=normalise,
        scaling=scale_method,
        plot_resampledRatio=opts.plot_resampledRatio,
    )

    # attempt to plot spectators
    if not data_files[f"spectator-{eval_mode}"]:
        continue
    try:
        loading.load_result(
            **data_files[f"spectator-{eval_mode}"],
            weights=w,
            features=features,
            label=f"spectator_{eval_mode}",
            plot=True,
            nentries=n,
            global_name=global_name,
            plot_ROC=False,
            plot_obs_ROC=False,
            ext_binning=binning,
            normalise=normalise,
        )
    except Exception as _error:
        logger.warning(f"Unable to plot spectator distributions due to: {_error}")

# Evaluate performance
logger.info("Evaluate Performance of Model")
carl.evaluate_performance(
    x=f"{output}/data/{global_name}/X_val_{n}.npy",
    y=f"{output}/data/{global_name}/y_val_{n}.npy",
)<|MERGE_RESOLUTION|>--- conflicted
+++ resolved
@@ -2,12 +2,8 @@
 import sys
 import logging
 import numpy as np
-<<<<<<< HEAD
+from arg_handler import arg_handler_eval
 import json
-
-=======
-from arg_handler import arg_handler_eval
->>>>>>> 6248cd9b
 from ml import RatioEstimator
 from ml.utils.loading import Loader
 from arg_handler import arg_handler_eval
@@ -88,13 +84,8 @@
 
 #################################################
 opts = arg_handler_eval()
-<<<<<<< HEAD
 # nominal = opts.nominal
 # variation = opts.variation
-=======
-nominal  = opts.nominal
-variation = opts.variation
->>>>>>> 6248cd9b
 n = opts.nentries
 p = opts.datapath
 global_name = opts.global_name
@@ -115,7 +106,6 @@
 loading = Loader()
 carl = RatioEstimator()
 carl.scaling_method = scale_method
-<<<<<<< HEAD
 carl.load(data_files["model"])
 
 evaluate = ["train", "val"]
@@ -133,33 +123,13 @@
     # if carl_weight_protection:
     w = np.nan_to_num(w, nan=1.0, posinf=1.0, neginf=1.0)
 
-    # Weight clipping if requested by user
-    if carl_weight_clipping:
-        carl_w_clipping = np.percentile(w, carl_weight_clipping)
-=======
-if model:
-    carl.load(model, global_name=global_name, nentries=n)
-else:
-    carl.load('models/'+global_name+'_carl_'+str(n), global_name=global_name, nentries=n)
-evaluate = ['train','val']
-raw_w = "raw_" if raw_weight else ""
-for i in evaluate:
-    logger.info("Running evaluation for {}".format(i))
-    r_hat, s_hat = carl.evaluate(x='data/'+global_name+'/X0_'+i+'_'+str(n)+'.npy')
-    logger.info("s_hat = {}".format(s_hat))
-    logger.info("r_hat = {}".format(r_hat))
-    w = 1./r_hat   # I thought r_hat = p_{1}(x) / p_{0}(x) ???
-    # Correct nan's and inf's to 1.0 corrective weights as they are useless in this instance. Warning
-    # to screen should already be printed
     if opts.weight_protection:
         w = np.nan_to_num(w, nan=1.0, posinf=1.0, neginf=1.0)
-    
+
     # Weight clipping if requested by user
     if opts.weight_threshold < 100:
         carl_w_clipping = np.percentile(w, opts.weight_threshold)
->>>>>>> 6248cd9b
-        w[w > carl_w_clipping] = carl_w_clipping
-
+        
     logger.info(f"{w=}")
     logger.info(f"Loading Result for {eval_mode}")
     loading.load_result(
