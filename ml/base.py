from __future__ import absolute_import, division, print_function

import logging
import os
import json
import numpy as np
import torch
import tarfile
import onnxruntime as ort
import onnx as onnx


from .utils.tools import create_missing_folders, load_and_check
try:
    FileNotFoundError
except NameError:
    FileNotFoundError = IOError

logger = logging.getLogger(__name__)
class Estimator(object):
    """
    Abstract class for any ML estimator.
    Each instance of this class represents one neural estimator. The most important functions are:
    * `Estimator.train()` to train an estimator.
    * `Estimator.evaluate()` to evaluate the estimator.
    * `Estimator.save()` to save the trained model to files.
    * `Estimator.load()` to load the trained model from files.
    Please see the tutorial for a detailed walk-through.
    """

    def __init__(self, features=None, n_hidden=(100,), activation="tanh", dropout_prob=0.0):
        self.features = features
        self.n_hidden = n_hidden
        self.activation = activation
        self.dropout_prob = dropout_prob

        self.model = None
        self.n_observables = None
        self.n_parameters = None
        self.x_scaling_means = None
        self.x_scaling_stds = None
        self.scaling_method = None
        self.scaling_clamp = False
        self.clamp_min = None
        self.clamp_max = None
        self.x_scaling_quantile_up = None
        self.x_scaling_quantile_down = None

        self.divisions = 100 # binning for inputs if requested
        
    def train(self, *args, **kwargs):
        raise NotImplementedError


    def evaluate_ratio(self, *args, **kwargs):
        """
        Ratio estimation. Signature depends on the type of estimator. The first returned value is the ratio with
        shape `(n_thetas, n_x)` or `(n_x)`.
        """
        raise NotImplementedError

    def evaluate(self, *args, **kwargs):
        raise NotImplementedError

    def save(self, filename, x, metaData, save_model=False, export_model=False, noTar=True):

        """
        Saves the trained model to four files: a JSON file with the settings, a pickled pyTorch state dict
        file, and numpy files for the mean and variance of the inputs (used for input scaling).
        Also exports model to onnx if export_model is set to True.
        Parameters
        ----------
        filename : str
            Path to the files. '_settings.json' and '_state_dict.pl' will be added.
        save_model : bool, optional
            If True, the whole model is saved in addition to the state dict. This is not necessary for loading it
            again with Estimator.load(), but can be useful for debugging, for instance to plot the computational graph.
        export_model : bool, optional
            If True, the whole model is exported to .onnx format to be loaded within a C++ envirnoment.
        Returns
        -------
            None
        """

        logger.info("Saving model to %s", filename)

        if self.model is None:
            raise ValueError("No model -- train or load model before saving!")

        # Check paths
        create_missing_folders([os.path.dirname(filename)])

        # Save settings
        logger.debug("Saving settings to %s_settings.json", filename)

        settings = self._wrap_settings()
        with open(filename + "_settings.json", "w") as f:
            json.dump(settings, f)
        # Save scaling
        if self.x_scaling_stds is not None and self.x_scaling_means is not None:
            logger.debug("Saving input scaling information to %s_x_means.npy and %s_x_stds.npy", filename, filename)
            np.save(filename + "_x_means.npy", self.x_scaling_means)
            np.save(filename + "_x_stds.npy", self.x_scaling_stds)
            np.save(filename + "_x_mins.npy", self.x_scaling_mins)
            np.save(filename + "_x_maxs.npy", self.x_scaling_maxs)

        # Save state dict
        logger.debug("Saving state dictionary to %s_state_dict.pt", filename)
        torch.save(self.model.state_dict(), filename + "_state_dict.pt")

        # Save model
        if save_model:
            logger.debug("Saving model to %s_model.pt", filename)
            torch.save(self.model, filename + "_model.pt")

        # Export model to onnx
        if export_model:
            self.model.eval()
            x = load_and_check(x)
            device = torch.device('cuda' if torch.cuda.is_available() else 'cpu')
            dummy_input = torch.from_numpy(x[0].reshape(1, -1)).float().to(device)
            torch.onnx.export(self.model, dummy_input,filename+".onnx", export_params=True, input_names = ['input'],output_names = ['r_hat', 's_hat'], verbose = True)

        # Manipulate onnx model using 'onnxruntime' module directly
        #  Note: This is inefficient due to I/O reasons, however
        #        torch.onnx interface seemingly has no options for this
        if export_model and os.path.isfile(filename+".onnx"):

            ####################################
            ##        ONNXRUNTIME
            ## Example using Onnxruntime instead of Onxx
            ## Keeping only for prosperity for now
            ####################################
            ## Start the normal onnxruntime session using the model
            ## just saved
            #ort_session = ort.InferenceSession(filename+".onnx")
            ## Model Meta data
            #metaData = ort_session.get_modelmeta()
            ## Get the custom map
            #CustomMap = metaData.custom_metadata_map
            #print("Custom Meta-Data Map: {}".format(CustomMap))

            ## Define a new custom meta data map
            #CustomMap_new = {"Var1" : 200.0,
            #                 "Var2" : 5.0,
            #                 "Var3" : 1000.0,
            #                 "Var4" : 400.0,
            #                 "Var5" : 6.0,
            #             }
            #
            ## Load new custom map into mode
            #metaData.custom_metadata_map = CustomMap_new

            # Unable to save Onnx model from Onnxruntime Inference session it seems
            #   -> Makes sense given InferenceSession is designed to access and infer, not
            #      a data/model editor session.
            #ort_session.SaveModelMetadata() # Believe that this does not work
            ####################################
            ####################################

            ####################################
            ##        ONNX
            ####################################
            # Define a new custom meta data map
            #CustomMap_new = {"Var1" : 200.0,
            #                 "Var2" : 5.0,
            #                 "Var3" : 1000.0,
            #                 "Var4" : 400.0,
            #                 "Var5" : 6.0,
            #             }
            # Load model
            model = onnx.load(filename+".onnx")
            # Get Meta Data
            for index,(cust_key,cust_var) in enumerate(metaData.items()):
                meta = model.metadata_props.add()
                meta.key = cust_key
                meta.value = str(cust_var)
                # Check value
                logger.info(" New Meta data: %s ",model.metadata_props[index])


            # Save model
            onnx.save(model, filename+"_new"+".onnx")

            # Start the normal onnxruntime session using the model
            # just saved to check that the model was saved with the correct
            # metadata
            ort_session = ort.InferenceSession(filename+"_new"+".onnx")
            # Model Meta data
            metaData = ort_session.get_modelmeta()
            # Print Metadata
            CustomMap = metaData.custom_metadata_map
            logger.info(" Custom Meta-Data Map: %s",CustomMap)
            # Need to close the ort session for comleteness (C-style)
            ####################################
            ###################################


        # Tar model if training is done on GPU
        # tarfile in python is slow, so if noTar==True, skip this.
        if torch.cuda.is_available() and not noTar:
            tar = tarfile.open("models_out.tar.gz", "w:gz")
            for name in [filename+".onnx", filename + "_x_stds.npy", filename + "_x_means.npy",  filename + "_x_mins.npy",  filename + "_x_maxs.npy", filename + "_settings.json",  filename + "_state_dict.pt"]:
                tar.add(name)
            tar.close()

    def makeConfusion(self, filename, x,y):
        X = torch.from_numpy(x).type(torch.FloatTensor)
        y_pred = self.model(X)
        logger.info("acc %.2f",accuracy_score(y_pred,y))
        logger.info(confusion_matrix(y, y_pred))

    def load(self, filename):

        """
        Loads a trained model from files.
        Parameters
        ----------
        filename : str
            Path to the files. '_settings.json' and '_state_dict.pl' will be added.
        Returns
        -------
            None
        """

        logger.info("Loading model from %s", filename)

        # Load settings and create model
        logger.debug("Loading settings from %s_settings.json", filename)
        with open(filename + "_settings.json", "r") as f:
            settings = json.load(f)
        self._unwrap_settings(settings)
        self._create_model()

        # Load scaling
        try:
            self.x_scaling_means = np.load(filename + "_x_means.npy")
            self.x_scaling_stds =  np.load(filename + "_x_stds.npy")
            self.x_scaling_mins =  np.load(filename + "_x_mins.npy")
            self.x_scaling_maxs =  np.load(filename + "_x_maxs.npy")
            logger.debug(
                "  Found input scaling information: means %s, stds %s, mins %s, maxs %s  ", self.x_scaling_means, self.x_scaling_stds, self.x_scaling_mins, self.x_scaling_maxs
            )
        except FileNotFoundError:
            logger.warning("Scaling information not found in %s", filename)
            self.x_scaling_means = None
            self.x_scaling_stds = None
            self.x_scaling_mins = None
            self.x_scaling_maxs = None

        # Load state dict
        logger.debug("Loading state dictionary from %s_state_dict.pt", filename)
        self.model.load_state_dict(torch.load(filename + "_state_dict.pt", map_location="cpu"))

    def initialize_input_transform(self, x, transform=True, overwrite=True):
        if self.x_scaling_stds is not None and self.x_scaling_means is not None and self.x_scaling_mins is not None and self.x_scaling_maxs is not None and not overwrite:
            logger.info(
                "Input rescaling already defined. To overwrite, call initialize_input_transform(x, overwrite=True)."
            )
        elif transform:
            logger.info("Setting up input rescaling")
<<<<<<< HEAD
            self.x_scaling_means = np.nanmean(x, axis=0)
            self.x_scaling_stds = np.maximum(np.nanstd(x, axis=0), 1.0e-6)
            self.x_scaling_mins = np.nanmin(x, axis=0)
            self.x_scaling_maxs = np.nanmax(x, axis=0)
=======
            self.x_scaling_means = np.mean(x, axis=0)
            self.x_scaling_stds = np.maximum(np.std(x, axis=0), 1.0e-6)
            self.x_scaling_mins = np.min(x, axis=0)
            self.x_scaling_maxs = np.max(x, axis=0)
            self.x_scaling_quantile_down = np.quantile(x, 0, axis=0)
            self.x_scaling_quantile_up = np.quantile(x, 0.80, axis=0)
            if self.clamp_max is None:
                self.clamp_max = self.x_scaling_quantile_up
            if self.clamp_min is None:
                self.clamp_min = self.x_scaling_quantile_down
>>>>>>> 0ee116fa
        else:
            logger.info("Disabling input rescaling")
            n_parameters = x.shape[0]

            self.x_scaling_means = np.zeros(n_parameters)
            self.x_scaling_stds = np.ones(n_parameters)
            self.x_scaling_mins = np.zeros(n_parameters)
            self.x_scaling_maxs = np.ones(n_parameters)
            self.x_scaling_quantile_down = np.zeros(n_parameters)
            self.x_scaling_quantile_up = np.ones(n_parameters)

    def _clamp_inputs(self, x):
        print("<base.py::_transform_inputs()>::   Doing Clamping for inputs")
        # clamp value by 25% to 75% quntile
        if isinstance(x, torch.Tensor):
            clamp_max = torch.tesnor(self.clamp_max, dtype=x.dtype, device=x.device)
            clamp_min = torch.tensor(self.clamp_min, dtype=x.dtype, device=x.device)
            return torch.clamp(x, min=clamp_min, max=clamp_max)
        else:
            clamp_max = self.clamp_max
            clamp_min = self.clamp_min
            return np.clip(x, clamp_min, clamp_max)

    def _transform_inputs(self, x, scaling = "minmax"):
        # use the self.scaling method to overwritten the scaling arugmuent
        # i.e if self.scaling_method = None, scaling will be used.
        scaling  = self.scaling_method or scaling
        if scaling == "standard":
            #Check for standard deviation = 0 and none values
            if self.x_scaling_means is not None and self.x_scaling_stds is not None:
                print("<base.py::_transform_inputs()>::   Doing Standard Scaling")
                if isinstance(x, torch.Tensor):
                    x_scaled = x - torch.tensor(self.x_scaling_means, dtype=x.dtype, device=x.device)
                    x_scaled = x_scaled / torch.tensor(self.x_scaling_stds, dtype=x.dtype, device=x.device)
                else:
                    x_scaled = x - self.x_scaling_means
                    x_scaled /= self.x_scaling_stds
                
                # Check for nans/nums
                #x_scaled = torch.tensor(np.nan_to_num(x_scaled, nan=0.0, posinf=0.0, neginf=0.0), dtype=x.dtype, device=x.device )
                x_scaled = np.nan_to_num(x_scaled, nan=0.0, posinf=0.0, neginf=0.0)
                #x_scaled = torch.tensor(x_scaled, dtype=x_scaled.dtype, device=x.device)
            else:
                print("<base.py::_transform_inputs()>::   unable to do standard scaling")
                x_scaled = x
        else:
            # Check for none and 0 values
            if self.x_scaling_mins is not None and self.x_scaling_maxs is not None:
                print("<base.py::_transform_inputs()>::   Doing min-max scaling")
                if self.scaling_clamp:
                    x = self._clamp_inputs(x)
                if isinstance(x, torch.Tensor):
                    x_scaled = (x-torch.tensor(self.x_scaling_mins, dtype=x.dtype, device=x.device))
                    x_scaled = x_scaled/(torch.tensor(self.x_scaling_maxs, dtype=x.dtype, device=x.device) - torch.tensor(self.x_scaling_mins, dtype=x.dtype, device=x.device))
                else:
                    x_scaled = (x - self.x_scaling_mins)
                    #x_scaled = x_scaled/(self.x_scaling_maxs - self.x_scaling_mins)
                    diff = (self.x_scaling_maxs - self.x_scaling_mins)
                    x_scaled = np.divide(x_scaled, diff, out=np.zeros_like(x_scaled), where=diff!=0)
            else:
                print("<base.py::_transform_inputs()>::   unable to do min-max scaling")
                x_scaled = x
            # Check for nans/nums
            x_scaled = np.nan_to_num(x_scaled, nan=0.0, posinf=0.0, neginf=0.0) 

        return x_scaled

    def _wrap_settings(self):
        settings = {
            "n_observables": self.n_observables,
            "n_parameters": self.n_parameters,
            "features": self.features,
            "n_hidden": list(self.n_hidden),
            "activation": self.activation,
            "dropout_prob": self.dropout_prob,
        }
        return settings

    def _unwrap_settings(self, settings):
        try:
            _ = str(settings["estimator_type"])
        except KeyError:
            raise RuntimeError(
                "Can't find estimator type information in file. Maybe this file was created with"
                " an incompatible MadMiner version < v0.3.0?"
            )

        self.n_observables = int(settings["n_observables"])
        self.n_hidden = tuple([int(item) for item in settings["n_hidden"]])
        self.activation = str(settings["activation"])
        self.features = settings["features"]
        if self.features == "None":
            self.features = None
        if self.features is not None:
            self.features = list([int(item) for item in self.features])

        try:
            self.dropout_prob = float(settings["dropout_prob"])
        except KeyError:
            self.dropout_prob = 0.0
            logger.info(
                "Can't find dropout probability in model file. Probably this file was created with an older"
            )

    def _create_model(self):
        raise NotImplementedError<|MERGE_RESOLUTION|>--- conflicted
+++ resolved
@@ -259,23 +259,17 @@
             )
         elif transform:
             logger.info("Setting up input rescaling")
-<<<<<<< HEAD
             self.x_scaling_means = np.nanmean(x, axis=0)
             self.x_scaling_stds = np.maximum(np.nanstd(x, axis=0), 1.0e-6)
             self.x_scaling_mins = np.nanmin(x, axis=0)
             self.x_scaling_maxs = np.nanmax(x, axis=0)
-=======
-            self.x_scaling_means = np.mean(x, axis=0)
-            self.x_scaling_stds = np.maximum(np.std(x, axis=0), 1.0e-6)
-            self.x_scaling_mins = np.min(x, axis=0)
-            self.x_scaling_maxs = np.max(x, axis=0)
+
             self.x_scaling_quantile_down = np.quantile(x, 0, axis=0)
             self.x_scaling_quantile_up = np.quantile(x, 0.80, axis=0)
             if self.clamp_max is None:
                 self.clamp_max = self.x_scaling_quantile_up
             if self.clamp_min is None:
                 self.clamp_min = self.x_scaling_quantile_down
->>>>>>> 0ee116fa
         else:
             logger.info("Disabling input rescaling")
             n_parameters = x.shape[0]
